--- conflicted
+++ resolved
@@ -1,8 +1,3 @@
-<<<<<<< HEAD
-#pragma once
-
-// void ICACHE_RAM_ATTR PrintRC()
-=======
 #include "debug.h"
 
 // void ICACHE_RAM_ATTR PrintRC()
@@ -22,7 +17,6 @@
 //   DEBUG_PRINTLN(crsf.ChannelDataIn[6]);
 //   DEBUG_PRINT(",");
 //   DEBUG_PRINTLN(crsf.ChannelDataIn[7]);
->>>>>>> a4a3234c
 // }
 
 extern unsigned long seed;
