#include <Arduino.h>
#include "FIFO.h"
#include "utils.h"
#include "common.h"
#include "LoRaRadioLib.h"
#include "CRSF.h"
#include "FHSS.h"
#include "LED.h"
#include "Debug.h"
#include "targets.h"

#include "soc/soc.h"
#include "soc/rtc_cntl_reg.h"

//// CONSTANTS ////
#define RX_CONNECTION_LOST_TIMEOUT        1500 // After 1500ms of no TLM response consider that slave has lost connection
#define PACKET_RATE_INTERVAL              500
#define RF_MODE_CYCLE_INTERVAL            1000
#define SWITCH_PACKET_SEND_INTERVAL       200
#define SYNC_PACKET_SEND_INTERVAL_RX_LOST 250  // how often to send the switch data packet (ms) when there is no response from RX
#define SYNC_PACKET_SEND_INTERVAL_RX_CONN 1500 // how often to send the switch data packet (ms) when there we have a connection
///////////////////

String DebugOutput;

/// define some libs to use ///
SX127xDriver Radio;
CRSF crsf;

//// Switch Data Handling ///////
uint32_t SwitchPacketLastSent = 0;            //time in ms when the last switch data packet was sent

////////////SYNC PACKET/////////
uint32_t SyncPacketLastSent = 0;

uint32_t LastTLMpacketRecvMillis = 0;
bool isRXconnected = false;
int packetCounteRX_TX = 0;
uint32_t PacketRateLastChecked = 0;
float PacketRate = 0.0;
uint8_t linkQuality = 0;

/// Variables for Sync Behaviour ////
uint32_t RFmodeLastCycled = 0;
///////////////////////////////////////

bool UpdateParamReq = false;

bool Channels5to8Changed = false;

bool ChangeAirRateRequested = false;
bool ChangeAirRateSentUpdate = false;

bool WaitRXresponse = false;

///// Not used in this version /////////////////////////////////////////////////////////////////////////////////////////////////////////
uint8_t TelemetryWaitBuffer[7] = {0};

uint32_t LinkSpeedIncreaseDelayFactor = 500; // wait for the connection to be 'good' for this long before increasing the speed.
uint32_t LinkSpeedDecreaseDelayFactor = 200; // this long wait this long for connection to be below threshold before dropping speed

uint32_t LinkSpeedDecreaseFirstMetCondition = 0;
uint32_t LinkSpeedIncreaseFirstMetCondition = 0;

uint8_t LinkSpeedReduceSNR = 20;   //if the SNR (times 10) is lower than this we drop the link speed one level
uint8_t LinkSpeedIncreaseSNR = 60; //if the SNR (times 10) is higher than this we increase the link speed
////////////////////////////////////////////////////////////////////////////////////////////////////////////////////////////////////////

void ICACHE_RAM_ATTR IncreasePower();
void ICACHE_RAM_ATTR DecreasePower();

uint8_t baseMac[6];

void ICACHE_RAM_ATTR ProcessTLMpacket()
{
  uint8_t calculatedCRC = CalcCRC(Radio.RXdataBuffer, 7) + CRCCaesarCipher;
  uint8_t inCRC = Radio.RXdataBuffer[7];
  uint8_t type = Radio.RXdataBuffer[0] & TLM_PACKET;
  uint8_t packetAddr = (Radio.RXdataBuffer[0] & 0b11111100) >> 2;
  uint8_t TLMheader = Radio.RXdataBuffer[1];

  //Serial.println("TLMpacket0");

  if (packetAddr != DeviceAddr)
  {
<<<<<<< HEAD
    Serial.println("TLM device address error");
    return;
  }

  if ((inCRC != calculatedCRC))
  {
    Serial.println("TLM crc error");
    return;
  }

  packetCounteRX_TX++;
  if (type == 0b11) //tlmpacket
  {
    isRXconnected = true;
    LastTLMpacketRecvMillis = millis();

    if (TLMheader == CRSF_FRAMETYPE_LINK_STATISTICS)
=======
    if ((inCRC == calculatedCRC))
    {
      packetCounteRX_TX++;
      if (type == TLM_PACKET)
      {
        isRXconnected = true;
        LastTLMpacketRecvMillis = millis();

        if (TLMheader == CRSF_FRAMETYPE_LINK_STATISTICS)
        {
          crsf.LinkStatistics.uplink_RSSI_1 = Radio.RXdataBuffer[2];
          crsf.LinkStatistics.uplink_RSSI_2 = 0;
          crsf.LinkStatistics.uplink_SNR = Radio.RXdataBuffer[4];
          crsf.LinkStatistics.uplink_Link_quality = Radio.RXdataBuffer[5];

          crsf.LinkStatistics.downlink_SNR = int(Radio.LastPacketSNR * 10);
          crsf.LinkStatistics.downlink_RSSI = 120 + Radio.LastPacketRSSI;
          crsf.LinkStatistics.downlink_Link_quality = linkQuality;
          //crsf.LinkStatistics.downlink_Link_quality = Radio.currPWR;
          crsf.LinkStatistics.rf_Mode = ExpressLRS_currAirRate.enum_rate;

          crsf.sendLinkStatisticsToTX();
        }
      }
      else
      {
        Serial.println("TLM type error");
        Serial.println(type);
      }
    }
    else
>>>>>>> 6e0cb160
    {
      crsf.LinkStatistics.uplink_RSSI_1 = Radio.RXdataBuffer[2];
      crsf.LinkStatistics.uplink_RSSI_2 = 0;
      crsf.LinkStatistics.uplink_SNR = Radio.RXdataBuffer[4];
      crsf.LinkStatistics.uplink_Link_quality = Radio.RXdataBuffer[5];

      crsf.LinkStatistics.downlink_SNR = int(Radio.LastPacketSNR * 10);
      crsf.LinkStatistics.downlink_RSSI = 120 + Radio.LastPacketRSSI;
      crsf.LinkStatistics.downlink_Link_quality = linkQuality;
      //crsf.LinkStatistics.downlink_Link_quality = Radio.currPWR;
      crsf.LinkStatistics.rf_Mode = ExpressLRS_currAirRate.enum_rate;

      crsf.sendLinkStatisticsToTX();
    }
  }
  else
  {
    Serial.println("TLM type error");
    Serial.println(type);
  }
}

void ICACHE_RAM_ATTR CheckChannels5to8Change()
{ //check if channels 5 to 8 have new data (switch channels)
  for (int i = 4; i < 8; i++)
  {
    if (crsf.ChannelDataInPrev[i] != crsf.ChannelDataIn[i])
    {
      Channels5to8Changed = true;
    }
  }
}

void ICACHE_RAM_ATTR GenerateSyncPacketData()
{
  uint8_t PacketHeaderAddr;
  PacketHeaderAddr = (DeviceAddr << 2) + SYNC_PACKET;
  Radio.TXdataBuffer[0] = PacketHeaderAddr;
  Radio.TXdataBuffer[1] = FHSSgetCurrIndex();
  Radio.TXdataBuffer[2] = Radio.NonceTX;
  Radio.TXdataBuffer[3] = 0;
  Radio.TXdataBuffer[4] = TxBaseMac[3];
  Radio.TXdataBuffer[5] = TxBaseMac[4];
  Radio.TXdataBuffer[6] = TxBaseMac[5];
}

void ICACHE_RAM_ATTR Generate4ChannelData_10bit()
{
  uint8_t PacketHeaderAddr;
  PacketHeaderAddr = (DeviceAddr << 2) + RC_DATA_PACKET;
  Radio.TXdataBuffer[0] = PacketHeaderAddr;
  Radio.TXdataBuffer[1] = ((CRSF_to_UINT10(crsf.ChannelDataIn[0]) & 0b1111111100) >> 2);
  Radio.TXdataBuffer[2] = ((CRSF_to_UINT10(crsf.ChannelDataIn[1]) & 0b1111111100) >> 2);
  Radio.TXdataBuffer[3] = ((CRSF_to_UINT10(crsf.ChannelDataIn[2]) & 0b1111111100) >> 2);
  Radio.TXdataBuffer[4] = ((CRSF_to_UINT10(crsf.ChannelDataIn[3]) & 0b1111111100) >> 2);
  Radio.TXdataBuffer[5] = ((CRSF_to_UINT10(crsf.ChannelDataIn[0]) & 0b0000000011) << 6) + ((CRSF_to_UINT10(crsf.ChannelDataIn[1]) & 0b0000000011) << 4) +
                          ((CRSF_to_UINT10(crsf.ChannelDataIn[2]) & 0b0000000011) << 2) + ((CRSF_to_UINT10(crsf.ChannelDataIn[3]) & 0b0000000011) << 0);
}

void ICACHE_RAM_ATTR Generate4ChannelData_11bit()
{
  uint8_t PacketHeaderAddr;
  PacketHeaderAddr = (DeviceAddr << 2) + RC_DATA_PACKET;
  Radio.TXdataBuffer[0] = PacketHeaderAddr;
  Radio.TXdataBuffer[1] = ((crsf.ChannelDataIn[0]) >> 3);
  Radio.TXdataBuffer[2] = ((crsf.ChannelDataIn[1]) >> 3);
  Radio.TXdataBuffer[3] = ((crsf.ChannelDataIn[2]) >> 3);
  Radio.TXdataBuffer[4] = ((crsf.ChannelDataIn[3]) >> 3);
  Radio.TXdataBuffer[5] = ((crsf.ChannelDataIn[0] & 0b00000111) << 5) + ((crsf.ChannelDataIn[1] & 0b111) << 2) + ((crsf.ChannelDataIn[2] & 0b110) >> 1);
  Radio.TXdataBuffer[6] = ((crsf.ChannelDataIn[2] & 0b001) << 7) + ((crsf.ChannelDataIn[3] & 0b111) << 4); // 4 bits left over for something else?
#ifdef One_Bit_Switches
  Radio.TXdataBuffer[6] += CRSF_to_BIT(crsf.ChannelDataIn[4]) << 3;
  Radio.TXdataBuffer[6] += CRSF_to_BIT(crsf.ChannelDataIn[5]) << 2;
  Radio.TXdataBuffer[6] += CRSF_to_BIT(crsf.ChannelDataIn[6]) << 1;
  Radio.TXdataBuffer[6] += CRSF_to_BIT(crsf.ChannelDataIn[7]) << 0;
#endif
}

void ICACHE_RAM_ATTR GenerateSwitchChannelData()
{
  uint8_t PacketHeaderAddr;
  PacketHeaderAddr = (DeviceAddr << 2) + SWITCH_DATA_PACKET;
  Radio.TXdataBuffer[0] = PacketHeaderAddr;
  Radio.TXdataBuffer[1] = ((CRSF_to_UINT10(crsf.ChannelDataIn[4]) & 0b1110000000) >> 2) + ((CRSF_to_UINT10(crsf.ChannelDataIn[5]) & 0b1110000000) >> 5) + ((CRSF_to_UINT10(crsf.ChannelDataIn[6]) & 0b1100000000) >> 8);
  Radio.TXdataBuffer[2] = (CRSF_to_UINT10(crsf.ChannelDataIn[6]) & 0b0010000000) + ((CRSF_to_UINT10(crsf.ChannelDataIn[7]) & 0b1110000000) >> 3);
  Radio.TXdataBuffer[3] = Radio.TXdataBuffer[1];
  Radio.TXdataBuffer[4] = Radio.TXdataBuffer[2];
  Radio.TXdataBuffer[5] = Radio.NonceTX;
  Radio.TXdataBuffer[6] = FHSSgetCurrIndex();
}

void SetRFLinkRate(expresslrs_mod_settings_s mode) // Set speed of RF link (hz)
{
  Radio.TimerInterval = mode.interval;
  Radio.UpdateTimerInterval();
  Radio.Config(mode.bw, mode.sf, mode.cr, Radio.currFreq, Radio._syncWord);
  Radio.SetPreambleLength(mode.PreambleLen);
  ExpressLRS_prevAirRate = ExpressLRS_currAirRate;
  ExpressLRS_currAirRate = mode;
  crsf.RequestedRCpacketInterval = ExpressLRS_currAirRate.interval;
  DebugOutput += String(mode.rate) + "Hz";
  isRXconnected = false;
}

void ICACHE_RAM_ATTR HandleFHSS()
{
  uint8_t modresult = (Radio.NonceTX) % ExpressLRS_currAirRate.FHSShopInterval;

  if (modresult == 0) // if it time to hop, do so.
  {
    Radio.SetFrequency(FHSSgetNextFreq());
  }
}

void ICACHE_RAM_ATTR HandleTLM()
{
  if (ExpressLRS_currAirRate.TLMinterval > 0)
  {
    uint8_t modresult = (Radio.NonceTX) % TLMratioEnumToValue(ExpressLRS_currAirRate.TLMinterval);
    if (modresult != 0) // wait for tlm response because it's time
    {
      return;
    }

    Radio.RXnb();
    WaitRXresponse = true;
  }
}

void ICACHE_RAM_ATTR SendRCdataToRF()
{

#ifdef FEATURE_OPENTX_SYNC
  crsf.JustSentRFpacket(); // tells the crsf that we want to send data now - this allows opentx packet syncing
#endif

  /////// This Part Handles the Telemetry Response ///////
  if (ExpressLRS_currAirRate.TLMinterval > 0)
  {
    uint8_t modresult = (Radio.NonceTX) % TLMratioEnumToValue(ExpressLRS_currAirRate.TLMinterval);
    if (modresult == 0)
    { // wait for tlm response
      if (WaitRXresponse == true)
      {
        WaitRXresponse = false;
        return;
      }
      else
      {
        Radio.NonceTX++;
      }
    }
  }

  uint32_t SyncInterval;

  if (isRXconnected)
  {
    SyncInterval = SYNC_PACKET_SEND_INTERVAL_RX_CONN;
  }
  else
  {
    SyncInterval = SYNC_PACKET_SEND_INTERVAL_RX_LOST;
  }

  //if (((millis() > (SyncPacketLastSent + SyncInterval)) && (Radio.currFreq == GetInitialFreq())) || ChangeAirRateRequested) //only send sync when its time and only on channel 0;
  if ((millis() > (SyncPacketLastSent + SyncInterval)) && (Radio.currFreq == GetInitialFreq()))
  {

    GenerateSyncPacketData();
    SyncPacketLastSent = millis();
    ChangeAirRateSentUpdate = true;
    //Serial.println("sync");
    //Serial.println(Radio.currFreq);
  }
  else
  {
    if ((millis() > (SWITCH_PACKET_SEND_INTERVAL + SwitchPacketLastSent)) || Channels5to8Changed)
    {
      Channels5to8Changed = false;
      GenerateSwitchChannelData();
      SwitchPacketLastSent = millis();
    }
    else // else we just have regular channel data which we send as 8 + 2 bits
    {
      Generate4ChannelData_11bit();
    }
  }

  ///// Next, Calculate the CRC and put it into the buffer /////
  uint8_t crc = CalcCRC(Radio.TXdataBuffer, 7) + CRCCaesarCipher;
  Radio.TXdataBuffer[7] = crc;
  Radio.TXnb(Radio.TXdataBuffer, 8);

  if (ChangeAirRateRequested)
  {
    ChangeAirRateSentUpdate = true;
  }
}

void ICACHE_RAM_ATTR ParamUpdateReq()
{
  UpdateParamReq = true;
}

void ICACHE_RAM_ATTR HandleUpdateParameter()
{
  if (!UpdateParamReq)
  {
    return;
  }

  switch (crsf.ParameterUpdateData[0])
  {
  case 1:
    if (ExpressLRS_currAirRate.enum_rate != (expresslrs_RFrates_e)crsf.ParameterUpdateData[1])
    {
      SetRFLinkRate(ExpressLRS_AirRateConfig[crsf.ParameterUpdateData[1]]);
    }
    break;

  case 2:

    break;
  case 3:

    switch (crsf.ParameterUpdateData[1])
    {
    case 0:
      Radio.maxPWR = 0b1111;
      Radio.SetOutputPower(0b1111); // 500 mW
      Serial.println("Setpower 500 mW");
      break;

    case 1:
      Radio.maxPWR = 0b1000;
      Radio.SetOutputPower(0b1111);
      Serial.println("Setpower 200 mW");
      break;

    case 2:
      Radio.maxPWR = 0b1000;
      Radio.SetOutputPower(0b1000);
      Serial.println("Setpower 100 mW");
      break;

    case 3:
      Radio.maxPWR = 0b0101;
      Radio.SetOutputPower(0b0101);
      Serial.println("Setpower 50 mW");
      break;

    case 4:
      Radio.maxPWR = 0b0010;
      Radio.SetOutputPower(0b0010);
      Serial.println("Setpower 25 mW");
      break;

    case 5:
      Radio.maxPWR = 0b0000;
      Radio.SetOutputPower(0b0000);
      Serial.println("Setpower Pit");
      break;

    default:
      break;
    }

    break;
  case 4:

    break;

  default:
    break;
  }

  UpdateParamReq = false;
}

// void ICACHE_RAM_ATTR IncreasePower()
// {
//   if (Radio.currPWR < Radio.maxPWR)
//   {
//     Radio.SetOutputPower(Radio.currPWR + 1);
//   }
// }

// void ICACHE_RAM_ATTR DecreasePower()
// {
//   if (Radio.currPWR > 0)
//   {
//     Radio.SetOutputPower(Radio.currPWR - 1);
//   }
// }

void DetectOtherRadios()
{
  Radio.SetFrequency(GetInitialFreq());
  //Radio.RXsingle();

  // if (Radio.RXsingle(RXdata, 7, 2 * (RF_RATE_50HZ.interval / 1000)) == ERR_NONE)
  // {
  //   Serial.println("got fastsync resp 1");
  //   break;
  // }
}

void setup()
{
#ifdef TARGET_EXPRESSLRS_PCB_TX_V3_LEGACY
  pinMode(RC_SIGNAL_PULLDOWN, INPUT_PULLDOWN);
  pinMode(GPIO_PIN_BUTTON, INPUT_PULLUP);
#endif

  Serial.begin(115200);
  Serial.println("ExpressLRS TX Module Booted...");
  WRITE_PERI_REG(RTC_CNTL_BROWN_OUT_REG, 0); //disable brownout detector

  strip.Begin();

  // Get base mac address
  esp_read_mac(baseMac, ESP_MAC_WIFI_STA);

  // Print base mac address
  // This should be copied to common.h and is used to generate a unique hop sequence, DeviceAddr, and CRC.
  // TxBaseMac[0..2] are OUI (organisationally unique identifier) and are not ESP32 unique.  Do not use!
  Serial.println("");
  Serial.println("Copy the below line into common.h.");
  Serial.print("uint8_t TxBaseMac[6] = {");
  Serial.print(baseMac[0]);
  Serial.print(", ");
  Serial.print(baseMac[1]);
  Serial.print(", ");
  Serial.print(baseMac[2]);
  Serial.print(", ");
  Serial.print(baseMac[3]);
  Serial.print(", ");
  Serial.print(baseMac[4]);
  Serial.print(", ");
  Serial.print(baseMac[5]);
  Serial.println("};");
  Serial.println("");

  FHSSrandomiseFHSSsequence();

#ifdef Regulatory_Domain_AU_915
  Serial.println("Setting 915MHz Mode");
  Radio.RFmodule = RFMOD_SX1276; //define radio module here
#ifdef TARGET_100mW_MODULE
  Radio.SetOutputPower(0b1111); // 20dbm = 100mW
#else                           // Below output power settings are for 1W modules
  // Radio.SetOutputPower(0b0000); // 15dbm = 32mW
  // Radio.SetOutputPower(0b0001); // 18dbm = 40mW
  // Radio.SetOutputPower(0b0101); // 20dbm = 100mW
  Radio.SetOutputPower(0b1000); // 23dbm = 200mW
                                // Radio.SetOutputPower(0b1100); // 27dbm = 500mW
                                // Radio.SetOutputPower(0b1111); // 30dbm = 1000mW
#endif
#elif defined Regulatory_Domain_AU_433
  Serial.println("Setting 433MHz Mode");
  Radio.RFmodule = RFMOD_SX1278; //define radio module here
  Radio.SetOutputPower(0b1111);
#endif

  Radio.SetFrequency(GetInitialFreq()); //set frequency first or an error will occur!!!

  Radio.RXdoneCallback1 = &ProcessTLMpacket;

  Radio.TXdoneCallback1 = &HandleFHSS;
  Radio.TXdoneCallback2 = &HandleTLM;
  Radio.TXdoneCallback3 = &HandleUpdateParameter;
  //Radio.TXdoneCallback4 = &NULL;

  Radio.TimerDoneCallback = &SendRCdataToRF;

#ifndef One_Bit_Switches
  crsf.RCdataCallback1 = &CheckChannels5to8Change;
#endif
  crsf.connected = &Radio.StartTimerTask;
  crsf.disconnected = &Radio.StopTimerTask;
  crsf.RecvParameterUpdate = &ParamUpdateReq;

  Radio.Begin();
  SetRFLinkRate(RF_RATE_200HZ);
  // SetRFLinkRate(RF_RATE_100HZ);
  crsf.Begin();
}

void loop()
{

  delay(100);

  // if (digitalRead(4) == 0)
  // {
  //   Serial.println("Switch Pressed!");
  // }

  // if (digitalRead(36) == 0)
  // {
  //   Serial.println("Switch Pressed!");
  // }

#ifdef FEATURE_OPENTX_SYNC
  Serial.println(crsf.OpenTXsyncOffset);
#endif

  updateLEDs(isRXconnected, ExpressLRS_currAirRate.TLMinterval);

  if (millis() > (RX_CONNECTION_LOST_TIMEOUT + LastTLMpacketRecvMillis))
  {
    isRXconnected = false;
  }
  else
  {
    isRXconnected = true;
  }

  //if (millis() > (PacketRateLastChecked + PacketRateInterval)//just some debug data
  //{
  // if (isRXconnected)
  // {
  //   if ((Radio.RXdataBuffer[2] < 30 || Radio.RXdataBuffer[4] < 10))
  //   {
  //     IncreasePower();
  //   }
  //   if (Radio.RXdataBuffer[2] > 60 || Radio.RXdataBuffer[4] > 40)
  //   {
  //     DecreasePower();
  //   }
  //   crsf.sendLinkStatisticsToTX();
  // }

  float targetFrameRate = (ExpressLRS_currAirRate.rate * (1.0 / TLMratioEnumToValue(ExpressLRS_currAirRate.TLMinterval)));
  PacketRateLastChecked = millis();
  PacketRate = (float)packetCounteRX_TX / (float)(PACKET_RATE_INTERVAL);
  linkQuality = int((((float)PacketRate / (float)targetFrameRate) * 100000.0));

  if (linkQuality > 99)
  {
    linkQuality = 99;
  }
  packetCounteRX_TX = 0;
}<|MERGE_RESOLUTION|>--- conflicted
+++ resolved
@@ -83,7 +83,6 @@
 
   if (packetAddr != DeviceAddr)
   {
-<<<<<<< HEAD
     Serial.println("TLM device address error");
     return;
   }
@@ -95,64 +94,30 @@
   }
 
   packetCounteRX_TX++;
-  if (type == 0b11) //tlmpacket
-  {
-    isRXconnected = true;
-    LastTLMpacketRecvMillis = millis();
-
-    if (TLMheader == CRSF_FRAMETYPE_LINK_STATISTICS)
-=======
-    if ((inCRC == calculatedCRC))
-    {
-      packetCounteRX_TX++;
-      if (type == TLM_PACKET)
-      {
-        isRXconnected = true;
-        LastTLMpacketRecvMillis = millis();
-
-        if (TLMheader == CRSF_FRAMETYPE_LINK_STATISTICS)
-        {
-          crsf.LinkStatistics.uplink_RSSI_1 = Radio.RXdataBuffer[2];
-          crsf.LinkStatistics.uplink_RSSI_2 = 0;
-          crsf.LinkStatistics.uplink_SNR = Radio.RXdataBuffer[4];
-          crsf.LinkStatistics.uplink_Link_quality = Radio.RXdataBuffer[5];
-
-          crsf.LinkStatistics.downlink_SNR = int(Radio.LastPacketSNR * 10);
-          crsf.LinkStatistics.downlink_RSSI = 120 + Radio.LastPacketRSSI;
-          crsf.LinkStatistics.downlink_Link_quality = linkQuality;
-          //crsf.LinkStatistics.downlink_Link_quality = Radio.currPWR;
-          crsf.LinkStatistics.rf_Mode = ExpressLRS_currAirRate.enum_rate;
-
-          crsf.sendLinkStatisticsToTX();
-        }
-      }
-      else
-      {
-        Serial.println("TLM type error");
-        Serial.println(type);
-      }
-    }
-    else
->>>>>>> 6e0cb160
-    {
-      crsf.LinkStatistics.uplink_RSSI_1 = Radio.RXdataBuffer[2];
-      crsf.LinkStatistics.uplink_RSSI_2 = 0;
-      crsf.LinkStatistics.uplink_SNR = Radio.RXdataBuffer[4];
-      crsf.LinkStatistics.uplink_Link_quality = Radio.RXdataBuffer[5];
-
-      crsf.LinkStatistics.downlink_SNR = int(Radio.LastPacketSNR * 10);
-      crsf.LinkStatistics.downlink_RSSI = 120 + Radio.LastPacketRSSI;
-      crsf.LinkStatistics.downlink_Link_quality = linkQuality;
-      //crsf.LinkStatistics.downlink_Link_quality = Radio.currPWR;
-      crsf.LinkStatistics.rf_Mode = ExpressLRS_currAirRate.enum_rate;
-
-      crsf.sendLinkStatisticsToTX();
-    }
-  }
-  else
+
+  if (type != TLM_PACKET)
   {
     Serial.println("TLM type error");
     Serial.println(type);
+  }
+
+  isRXconnected = true;
+  LastTLMpacketRecvMillis = millis();
+
+  if (TLMheader == CRSF_FRAMETYPE_LINK_STATISTICS)
+  {
+    crsf.LinkStatistics.uplink_RSSI_1 = Radio.RXdataBuffer[2];
+    crsf.LinkStatistics.uplink_RSSI_2 = 0;
+    crsf.LinkStatistics.uplink_SNR = Radio.RXdataBuffer[4];
+    crsf.LinkStatistics.uplink_Link_quality = Radio.RXdataBuffer[5];
+
+    crsf.LinkStatistics.downlink_SNR = int(Radio.LastPacketSNR * 10);
+    crsf.LinkStatistics.downlink_RSSI = 120 + Radio.LastPacketRSSI;
+    crsf.LinkStatistics.downlink_Link_quality = linkQuality;
+    //crsf.LinkStatistics.downlink_Link_quality = Radio.currPWR;
+    crsf.LinkStatistics.rf_Mode = ExpressLRS_currAirRate.enum_rate;
+
+    crsf.sendLinkStatisticsToTX();
   }
 }
 
