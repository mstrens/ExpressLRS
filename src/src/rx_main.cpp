#include <Arduino.h>
#include "targets.h"
#include "utils.h"
#include "common.h"
#include "LowPassFilter.h"
#include "LoRaRadioLib.h"
#include "CRSF.h"
#include "FHSS.h"
// #include "Debug.h"
#include "rx_LinkQuality.h"
#include "errata.h"

#ifdef PLATFORM_ESP8266
#include "ESP8266_WebUpdate.h"
#include "ESP8266_hwTimer.h"
#endif

#ifdef PLATFORM_STM32
#include "STM32_UARTinHandler.h"
#include "STM32_hwTimer.h"
#endif

//// CONSTANTS ////
#define BUTTON_SAMPLE_INTERVAL          150
#define WEB_UPDATE_PRESS_INTERVAL       2000 // hold button for 2 sec to enable webupdate mode
#define BUTTON_RESET_INTERVAL           4000 //hold button for 4 sec to reboot RX
#define WEB_UPDATE_LED_FLASH_INTERVAL   25
#define SEND_LINK_STATS_TO_FC_INTERVAL  100
///////////////////

hwTimer hwTimer;
SX127xDriver Radio;
CRSF crsf(Serial); //pass a serial port object to the class for it to use

/// Filters ////////////////
LPF LPF_PacketInterval(3);
LPF LPF_Offset(3);
LPF LPF_FreqError(3);
LPF LPF_UplinkRSSI(5);
////////////////////////////

uint8_t scanIndex = 0;

int32_t HWtimerError;
int32_t Offset;

bool LED = false;

//// Variables Relating to Button behaviour ////
bool buttonPrevValue = true; //default pullup
bool buttonDown = false;     //is the button current pressed down?
uint32_t buttonLastSampled = 0;
uint32_t buttonLastPressed = 0;

bool webUpdateMode = false;
uint32_t webUpdateLedFlashIntervalLast;
///////////////////////////////////////////////

volatile uint8_t NonceRXlocal = 0; // nonce that we THINK we are up to.

bool alreadyFHSS = false;
bool alreadyTLMresp = false;

//////////////////////////////////////////////////////////////

///////Variables for Telemetry and Link Quality///////////////
uint32_t LastValidPacketMicros = 0;
uint32_t LastValidPacketPrevMicros = 0; //Previous to the last valid packet (used to measure the packet interval)
uint32_t LastValidPacket = 0;           //Time the last valid packet was recv

uint32_t SendLinkStatstoFCintervalLastSent = 0;

int16_t RFnoiseFloor; //measurement of the current RF noise floor
///////////////////////////////////////////////////////////////

uint32_t PacketIntervalError;
uint32_t PacketInterval;

/// Variables for Sync Behaviour ////
uint32_t RFmodeLastCycled = 0;
///////////////////////////////////////

void ICACHE_RAM_ATTR getRFlinkInfo()
{
    int8_t LastRSSI = Radio.GetLastPacketRSSI();
    crsf.PackedRCdataOut.ch15 = UINT10_to_CRSF(map(LastRSSI, -100, -50, 0, 1023));
    crsf.PackedRCdataOut.ch14 = UINT10_to_CRSF(fmap(linkQuality, 0, 100, 0, 1023));

    crsf.LinkStatistics.uplink_RSSI_1 = (LPF_UplinkRSSI.update(Radio.GetLastPacketRSSI()) + 130);
    crsf.LinkStatistics.uplink_RSSI_2 = 0;
    crsf.LinkStatistics.uplink_SNR = Radio.GetLastPacketSNR() * 10;
    crsf.LinkStatistics.uplink_Link_quality = linkQuality;
    crsf.LinkStatistics.rf_Mode = ExpressLRS_currAirRate.enum_rate;

    //Serial.println(crsf.LinkStatistics.uplink_RSSI_1);
}

void ICACHE_RAM_ATTR HandleFHSS()
{
    uint8_t modresult = (NonceRXlocal + 1) % ExpressLRS_currAirRate.FHSShopInterval;
    if (modresult != 0)
    {
        return;
    }

    linkQuality = getRFlinkQuality();
    if (connectionState != disconnected) // don't hop if we lost
    {
        Radio.SetFrequency(FHSSgetNextFreq());
        Radio.RXnb();
        //crsf.sendLinkStatisticsToFC();
    }
}

void ICACHE_RAM_ATTR HandleSendTelemetryResponse()
{
    if (connectionState != connected)
    {
        return; // don't bother sending tlm if disconnected
    }

    uint8_t modresult = (NonceRXlocal + 1) % TLMratioEnumToValue(ExpressLRS_currAirRate.TLMinterval);
    if (modresult != 0)
    {
        return;
    }

    Radio.TXdataBuffer[0] = (DeviceAddr << 2) + 0b11; // address + tlm packet
    Radio.TXdataBuffer[1] = CRSF_FRAMETYPE_LINK_STATISTICS;
    Radio.TXdataBuffer[2] = crsf.LinkStatistics.uplink_RSSI_1;
    Radio.TXdataBuffer[3] = 0;
    Radio.TXdataBuffer[4] = crsf.LinkStatistics.uplink_SNR;
    Radio.TXdataBuffer[5] = crsf.LinkStatistics.uplink_Link_quality;

    uint8_t crc = CalcCRC(Radio.TXdataBuffer, 7) + CRCCaesarCipher;
    Radio.TXdataBuffer[7] = crc;
    Radio.TXnb(Radio.TXdataBuffer, 8);
    addPacketToLQ(); // Adds packet to LQ otherwise an artificial drop in LQ is seen due to sending TLM.
}

void ICACHE_RAM_ATTR HWtimerCallback()
{

    if (alreadyFHSS == true)
    {
        alreadyFHSS = false;
    }
    else
    {
        HandleFHSS();
    }

    incrementLQArray();
    HandleSendTelemetryResponse();

    NonceRXlocal++;
}

void ICACHE_RAM_ATTR LostConnection()
{
    if (connectionState == disconnected)
    {
        return; // Already disconnected
    }

    connectionStatePrev = connectionState;
    connectionState = disconnected; //set lost connection
    LPF_FreqError.init(0);

    digitalWrite(GPIO_PIN_LED, 0);        // turn off led
    Radio.SetFrequency(GetInitialFreq()); // in conn lost state we always want to listen on freq index 0
    Serial.println("lost conn");

#ifdef PLATFORM_STM32
    digitalWrite(GPIO_PIN_LED_GEEN, LOW);
#endif
}

void ICACHE_RAM_ATTR TentativeConnection()
{
    connectionStatePrev = connectionState;
    connectionState = tentative;
    Serial.println("tentative conn");
}

void ICACHE_RAM_ATTR GotConnection()
{
    if (connectionState == connected)
    {
        return; // Already connected
    }

    connectionStatePrev = connectionState;
    connectionState = connected; //we got a packet, therefore no lost connection

    RFmodeLastCycled = millis();   // give another 3 sec for loc to occur.
    digitalWrite(GPIO_PIN_LED, 1); // turn on led
    Serial.println("got conn");

#ifdef PLATFORM_STM32
    digitalWrite(GPIO_PIN_LED_GEEN, HIGH);
#endif
}

void ICACHE_RAM_ATTR UnpackChannelData_11bit()
{
    crsf.PackedRCdataOut.ch0 = (Radio.RXdataBuffer[1] << 3) + ((Radio.RXdataBuffer[5] & 0b11100000) >> 5);
    crsf.PackedRCdataOut.ch1 = (Radio.RXdataBuffer[2] << 3) + ((Radio.RXdataBuffer[5] & 0b00011100) >> 2);
    crsf.PackedRCdataOut.ch2 = (Radio.RXdataBuffer[3] << 3) + ((Radio.RXdataBuffer[5] & 0b00000011) << 1) + (Radio.RXdataBuffer[6] & 0b10000000 >> 7);
    crsf.PackedRCdataOut.ch3 = (Radio.RXdataBuffer[4] << 3) + ((Radio.RXdataBuffer[6] & 0b01110000) >> 4);
#ifdef One_Bit_Switches
    crsf.PackedRCdataOut.ch4 = BIT_to_CRSF(Radio.RXdataBuffer[6] & 0b00001000);
    crsf.PackedRCdataOut.ch5 = BIT_to_CRSF(Radio.RXdataBuffer[6] & 0b00000100);
    crsf.PackedRCdataOut.ch6 = BIT_to_CRSF(Radio.RXdataBuffer[6] & 0b00000010);
    crsf.PackedRCdataOut.ch7 = BIT_to_CRSF(Radio.RXdataBuffer[6] & 0b00000001);
#endif
}

void ICACHE_RAM_ATTR UnpackChannelData_10bit()
{
    crsf.PackedRCdataOut.ch0 = UINT10_to_CRSF((Radio.RXdataBuffer[1] << 2) + ((Radio.RXdataBuffer[5] & 0b11000000) >> 6));
    crsf.PackedRCdataOut.ch1 = UINT10_to_CRSF((Radio.RXdataBuffer[2] << 2) + ((Radio.RXdataBuffer[5] & 0b00110000) >> 4));
    crsf.PackedRCdataOut.ch2 = UINT10_to_CRSF((Radio.RXdataBuffer[3] << 2) + ((Radio.RXdataBuffer[5] & 0b00001100) >> 2));
    crsf.PackedRCdataOut.ch3 = UINT10_to_CRSF((Radio.RXdataBuffer[4] << 2) + ((Radio.RXdataBuffer[5] & 0b00000011) >> 0));
}

void ICACHE_RAM_ATTR UnpackSwitchData()
{
    crsf.PackedRCdataOut.ch4 = SWITCH3b_to_CRSF((uint16_t)(Radio.RXdataBuffer[1] & 0b11100000) >> 5); //unpack the byte structure, each switch is stored as a possible 8 states (3 bits). we shift by 2 to translate it into the 0....1024 range like the other channel data.
    crsf.PackedRCdataOut.ch5 = SWITCH3b_to_CRSF((uint16_t)(Radio.RXdataBuffer[1] & 0b00011100) >> 2);
    crsf.PackedRCdataOut.ch6 = SWITCH3b_to_CRSF((uint16_t)((Radio.RXdataBuffer[1] & 0b00000011) << 1) + ((Radio.RXdataBuffer[2] & 0b10000000) >> 7));
    crsf.PackedRCdataOut.ch7 = SWITCH3b_to_CRSF((uint16_t)((Radio.RXdataBuffer[2] & 0b01110000) >> 4));
}

void ICACHE_RAM_ATTR ProcessRFPacket()
{
    uint8_t calculatedCRC = CalcCRC(Radio.RXdataBuffer, 7) + CRCCaesarCipher;
    uint8_t inCRC = Radio.RXdataBuffer[7];
    uint8_t type = Radio.RXdataBuffer[0] & 0b11;
    uint8_t packetAddr = (Radio.RXdataBuffer[0] & 0b11111100) >> 2;

    if (inCRC != calculatedCRC)
    {
        Serial.println("CRC error on RF packet");
        return;
    }

    if (packetAddr != DeviceAddr)
    {
        Serial.println("Wrong device address on RF packet");
        return;
    }

    LastValidPacketPrevMicros = LastValidPacketMicros;
    LastValidPacketMicros = micros();
    LastValidPacket = millis();
    packetCounter++;

    getRFlinkInfo();

    switch (type)
    {
    case 0b00: //Standard RC Data Packet
        UnpackChannelData_11bit();
        crsf.sendRCFrameToFC();
        break;

    case 0b01:                                                                                                    // Switch Data Packet
        if ((Radio.RXdataBuffer[3] == Radio.RXdataBuffer[1]) && (Radio.RXdataBuffer[4] == Radio.RXdataBuffer[2])) // extra layer of protection incase the crc and addr headers fail us.
        {
<<<<<<< HEAD
            UnpackSwitchData();
            NonceRXlocal = Radio.RXdataBuffer[5];
            FHSSsetCurrIndex(Radio.RXdataBuffer[6]);
            crsf.sendRCFrameToFC();
        }
        break;

    case 0b11: //telemetry packet from master
=======
            LastValidPacketPrevMicros = LastValidPacketMicros;
            LastValidPacketMicros = micros();
            LastValidPacket = millis();
>>>>>>> 6e0cb160

        // not implimented yet
        break;

    case 0b10: //sync packet from master
        if (Radio.RXdataBuffer[4] == TxBaseMac[3] && Radio.RXdataBuffer[5] == TxBaseMac[4] && Radio.RXdataBuffer[6] == TxBaseMac[5])
        {
            if (connectionState == disconnected)
            {
                TentativeConnection();
            }

<<<<<<< HEAD
            if (connectionState == tentative && NonceRXlocal == Radio.RXdataBuffer[2] && FHSSgetCurrIndex() == Radio.RXdataBuffer[1])
            {
                GotConnection();
=======
            case RC_DATA_PACKET: //Standard RC Data Packet
                UnpackChannelData_11bit();
                crsf.sendRCFrameToFC();
                break;

            case SWITCH_DATA_PACKET:                                                                                                    // Switch Data Packet
                if ((Radio.RXdataBuffer[3] == Radio.RXdataBuffer[1]) && (Radio.RXdataBuffer[4] == Radio.RXdataBuffer[2])) // extra layer of protection incase the crc and addr headers fail us.
                {
                    UnpackSwitchData();
                    NonceRXlocal = Radio.RXdataBuffer[5];
                    FHSSsetCurrIndex(Radio.RXdataBuffer[6]);
                    crsf.sendRCFrameToFC();
                }
                break;

            case TLM_PACKET: //telemetry packet from master

                // not implimented yet
                break;

            case SYNC_PACKET: //sync packet from master
                if (Radio.RXdataBuffer[4] == TxBaseMac[3] && Radio.RXdataBuffer[5] == TxBaseMac[4] && Radio.RXdataBuffer[6] == TxBaseMac[5])
                {
                    if (connectionState == disconnected)
                    {
                        TentativeConnection();
                    }

                    if (connectionState == tentative && NonceRXlocal == Radio.RXdataBuffer[2] && FHSSgetCurrIndex() == Radio.RXdataBuffer[1])
                    {
                        GotConnection();
                    }

                    // if (ExpressLRS_currAirRate.enum_rate == !(expresslrs_RFrates_e)(Radio.RXdataBuffer[2] & 0b00001111))
                    // {
                    //     Serial.println("update air rate");
                    //     SetRFLinkRate(ExpressLRS_AirRateConfig[Radio.RXdataBuffer[3]]);
                    //     ExpressLRS_currAirRate = ExpressLRS_AirRateConfig[Radio.RXdataBuffer[3]];
                    // }

                    FHSSsetCurrIndex(Radio.RXdataBuffer[1]);
                    NonceRXlocal = Radio.RXdataBuffer[2];
                }
                break;

            default: // code to be executed if n doesn't match any cases
                break;
>>>>>>> 6e0cb160
            }

            // if (ExpressLRS_currAirRate.enum_rate == !(expresslrs_RFrates_e)(Radio.RXdataBuffer[2] & 0b00001111))
            // {
            //     Serial.println("update air rate");
            //     SetRFLinkRate(ExpressLRS_AirRateConfig[Radio.RXdataBuffer[3]]);
            //     ExpressLRS_currAirRate = ExpressLRS_AirRateConfig[Radio.RXdataBuffer[3]];
            // }

            FHSSsetCurrIndex(Radio.RXdataBuffer[1]);
            NonceRXlocal = Radio.RXdataBuffer[2];
        }
        break;

    default: // code to be executed if n doesn't match any cases
        break;
    }

    addPacketToLQ();

    HWtimerError = ((micros() - hwTimer.LastCallbackMicrosTick) % ExpressLRS_currAirRate.interval);
    Offset = LPF_Offset.update(HWtimerError - (ExpressLRS_currAirRate.interval >> 1)); //crude 'locking function' to lock hardware timer to transmitter, seems to work well enough
    hwTimer.phaseShift(uint32_t((Offset >> 4) + timerOffset));

    if (((NonceRXlocal + 1) % ExpressLRS_currAirRate.FHSShopInterval) == 0) //premept the FHSS if we already know we'll have to do it next timer tick.
    {
        int32_t freqerror = LPF_FreqError.update(Radio.GetFrequencyError());
        //Serial.print(freqerror);
        //Serial.print(" : ");

        if (freqerror > 0)
        {
            if (FreqCorrection < FreqCorrectionMax)
            {
                FreqCorrection += 61; //min freq step is ~ 61hz
            }
            else
            {
                FreqCorrection = FreqCorrectionMax;
                Serial.println("Max pos reasontable freq offset correction limit reached!");
            }
        }
        else
        {
            if (FreqCorrection > FreqCorrectionMin)
            {
                FreqCorrection -= 61; //min freq step is ~ 61hz
            }
            else
            {
                FreqCorrection = FreqCorrectionMin;
                Serial.println("Max neg reasontable freq offset correction limit reached!");
            }
        }

        Radio.setPPMoffsetReg(FreqCorrection);

        //Serial.println(FreqCorrection);

        HandleFHSS();
        alreadyFHSS = true;
    }
<<<<<<< HEAD
    //Serial.println("");
    //Serial.print("Offset: ");
    //Serial.println(Offset);
    // Serial.print(" LQ: ");
    // Serial.println(linkQuality);
    //Serial.print(":");
    //Serial.println(PacketInterval);
=======
>>>>>>> 6e0cb160
}

void beginWebsever()
{
#ifdef PLATFORM_STM32
#else
    Radio.StopContRX();
    hwTimer.stop();

    BeginWebUpdate();
    webUpdateMode = true;
#endif
}

void ICACHE_RAM_ATTR sampleButton()
{
    bool buttonValue = digitalRead(GPIO_PIN_BUTTON);

    if (buttonValue == false && buttonPrevValue == true)
    { //falling edge
        buttonLastPressed = millis();
        buttonDown = true;
        Serial.println("Manual Start");
        Radio.SetFrequency(GetInitialFreq());
        Radio.RXnb();
    }

    if (buttonValue == true && buttonPrevValue == false) //rising edge
    {
        buttonDown = false;
    }

    if ((millis() > buttonLastPressed + WEB_UPDATE_PRESS_INTERVAL) && buttonDown) // button held down
    {
        if (!webUpdateMode)
        {
            beginWebsever();
        }
    }

    if ((millis() > buttonLastPressed + BUTTON_RESET_INTERVAL) && buttonDown)
    {
#ifdef PLATFORM_ESP8266
        ESP.restart();
#endif
    }

    buttonPrevValue = buttonValue;
}

void ICACHE_RAM_ATTR SetRFLinkRate(expresslrs_mod_settings_s mode) // Set speed of RF link (hz)
{
    Radio.StopContRX();
    Radio.Config(mode.bw, mode.sf, mode.cr, Radio.currFreq, Radio._syncWord);
    ExpressLRS_currAirRate = mode;
    hwTimer.updateInterval(mode.interval);
    LPF_PacketInterval.init(mode.interval);
    //LPF_Offset.init(0);
    //InitHarwareTimer();
    Radio.RXnb();
}

void setup()
{
#ifdef PLATFORM_STM32
    Serial.setTx(GPIO_PIN_RCSIGNAL_TX);
    Serial.setRx(GPIO_PIN_RCSIGNAL_RX);
    Serial.begin(420000);
    crsf.InitSerial();
#endif

#ifdef PLATFORM_ESP8266
    Serial.begin(420000);
#endif
    Serial.println("Module Booting...");
    pinMode(GPIO_PIN_LED, OUTPUT);

#ifdef PLATFORM_STM32
    pinMode(GPIO_PIN_LED_GEEN, OUTPUT);
#endif
    pinMode(GPIO_PIN_BUTTON, INPUT);

#ifdef Regulatory_Domain_AU_915
    Serial.println("Setting 915MHz Mode");
    Radio.RFmodule = RFMOD_SX1276; //define radio module here
#elif defined Regulatory_Domain_AU_433
    Serial.println("Setting 433MHz Mode");
    Radio.RFmodule = RFMOD_SX1278; //define radio module here
#endif

    FHSSrandomiseFHSSsequence();
    Radio.SetFrequency(GetInitialFreq());

    //Radio.SetSyncWord(0x122);

    Radio.Begin();

    Radio.SetOutputPower(0b1111); //default is max power (17dBm for RX)

    RFnoiseFloor = MeasureNoiseFloor();
    Serial.print("RF noise floor: ");
    Serial.print(RFnoiseFloor);
    Serial.println("dBm");

    Radio.RXdoneCallback1 = &ProcessRFPacket;

    Radio.TXdoneCallback1 = &Radio.RXnb;

    crsf.Begin();
    hwTimer.callbackTock = &HWtimerCallback;
    hwTimer.init();

    SetRFLinkRate(RF_RATE_200HZ);
    hwTimer.init();
}

void loop()
{

    if (millis() > (RFmodeLastCycled + ExpressLRS_currAirRate.RFmodeCycleInterval + ((connectionState == tentative) ? ExpressLRS_currAirRate.RFmodeCycleAddtionalTime : 0))) // connection = tentative we add alittle delay
    {
        if ((connectionState == disconnected) && !webUpdateMode)
        {
            Radio.SetFrequency(GetInitialFreq());
            SetRFLinkRate(ExpressLRS_AirRateConfig[scanIndex % 3]); //switch between 200hz, 100hz, 50hz, rates
            LQreset();
            digitalWrite(GPIO_PIN_LED, LED);
            LED = !LED;
            Serial.println(ExpressLRS_currAirRate.interval);
            scanIndex++;
        }
        RFmodeLastCycled = millis();
    }

    if (millis() > (LastValidPacket + ExpressLRS_currAirRate.RFmodeCycleAddtionalTime)) // check if we lost conn.
    {
        LostConnection();
    }

    if ((millis() > (SendLinkStatstoFCintervalLastSent + SEND_LINK_STATS_TO_FC_INTERVAL)) && connectionState != disconnected)
    {
        crsf.sendLinkStatisticsToFC();
        SendLinkStatstoFCintervalLastSent = millis();
    }

    if (millis() > (buttonLastSampled + BUTTON_SAMPLE_INTERVAL))
    {
        sampleButton();
        buttonLastSampled = millis();
    }

#ifdef Auto_WiFi_On_Boot
    if ((connectionState == disconnected) && !webUpdateMode && millis() > 10000 && millis() < 11000)
    {
        beginWebsever();
    }
#endif

#ifdef PLATFORM_STM32
    STM32_RX_HandleUARTin();
#endif

#ifdef PLATFORM_ESP8266
    if (webUpdateMode)
    {
        HandleWebUpdate();
        if (millis() > WEB_UPDATE_LED_FLASH_INTERVAL + webUpdateLedFlashIntervalLast)
        {
            digitalWrite(GPIO_PIN_LED, LED);
            LED = !LED;
            webUpdateLedFlashIntervalLast = millis();
        }
    }
#endif
}<|MERGE_RESOLUTION|>--- conflicted
+++ resolved
@@ -254,21 +254,19 @@
     LastValidPacketPrevMicros = LastValidPacketMicros;
     LastValidPacketMicros = micros();
     LastValidPacket = millis();
-    packetCounter++;
 
     getRFlinkInfo();
 
     switch (type)
     {
-    case 0b00: //Standard RC Data Packet
+    case RC_DATA_PACKET: //Standard RC Data Packet
         UnpackChannelData_11bit();
         crsf.sendRCFrameToFC();
         break;
 
-    case 0b01:                                                                                                    // Switch Data Packet
+    case SWITCH_DATA_PACKET:                                                                                                    // Switch Data Packet
         if ((Radio.RXdataBuffer[3] == Radio.RXdataBuffer[1]) && (Radio.RXdataBuffer[4] == Radio.RXdataBuffer[2])) // extra layer of protection incase the crc and addr headers fail us.
         {
-<<<<<<< HEAD
             UnpackSwitchData();
             NonceRXlocal = Radio.RXdataBuffer[5];
             FHSSsetCurrIndex(Radio.RXdataBuffer[6]);
@@ -276,17 +274,12 @@
         }
         break;
 
-    case 0b11: //telemetry packet from master
-=======
-            LastValidPacketPrevMicros = LastValidPacketMicros;
-            LastValidPacketMicros = micros();
-            LastValidPacket = millis();
->>>>>>> 6e0cb160
+    case TLM_PACKET: //telemetry packet from master
 
         // not implimented yet
         break;
 
-    case 0b10: //sync packet from master
+    case SYNC_PACKET: //sync packet from master
         if (Radio.RXdataBuffer[4] == TxBaseMac[3] && Radio.RXdataBuffer[5] == TxBaseMac[4] && Radio.RXdataBuffer[6] == TxBaseMac[5])
         {
             if (connectionState == disconnected)
@@ -294,59 +287,9 @@
                 TentativeConnection();
             }
 
-<<<<<<< HEAD
             if (connectionState == tentative && NonceRXlocal == Radio.RXdataBuffer[2] && FHSSgetCurrIndex() == Radio.RXdataBuffer[1])
             {
                 GotConnection();
-=======
-            case RC_DATA_PACKET: //Standard RC Data Packet
-                UnpackChannelData_11bit();
-                crsf.sendRCFrameToFC();
-                break;
-
-            case SWITCH_DATA_PACKET:                                                                                                    // Switch Data Packet
-                if ((Radio.RXdataBuffer[3] == Radio.RXdataBuffer[1]) && (Radio.RXdataBuffer[4] == Radio.RXdataBuffer[2])) // extra layer of protection incase the crc and addr headers fail us.
-                {
-                    UnpackSwitchData();
-                    NonceRXlocal = Radio.RXdataBuffer[5];
-                    FHSSsetCurrIndex(Radio.RXdataBuffer[6]);
-                    crsf.sendRCFrameToFC();
-                }
-                break;
-
-            case TLM_PACKET: //telemetry packet from master
-
-                // not implimented yet
-                break;
-
-            case SYNC_PACKET: //sync packet from master
-                if (Radio.RXdataBuffer[4] == TxBaseMac[3] && Radio.RXdataBuffer[5] == TxBaseMac[4] && Radio.RXdataBuffer[6] == TxBaseMac[5])
-                {
-                    if (connectionState == disconnected)
-                    {
-                        TentativeConnection();
-                    }
-
-                    if (connectionState == tentative && NonceRXlocal == Radio.RXdataBuffer[2] && FHSSgetCurrIndex() == Radio.RXdataBuffer[1])
-                    {
-                        GotConnection();
-                    }
-
-                    // if (ExpressLRS_currAirRate.enum_rate == !(expresslrs_RFrates_e)(Radio.RXdataBuffer[2] & 0b00001111))
-                    // {
-                    //     Serial.println("update air rate");
-                    //     SetRFLinkRate(ExpressLRS_AirRateConfig[Radio.RXdataBuffer[3]]);
-                    //     ExpressLRS_currAirRate = ExpressLRS_AirRateConfig[Radio.RXdataBuffer[3]];
-                    // }
-
-                    FHSSsetCurrIndex(Radio.RXdataBuffer[1]);
-                    NonceRXlocal = Radio.RXdataBuffer[2];
-                }
-                break;
-
-            default: // code to be executed if n doesn't match any cases
-                break;
->>>>>>> 6e0cb160
             }
 
             // if (ExpressLRS_currAirRate.enum_rate == !(expresslrs_RFrates_e)(Radio.RXdataBuffer[2] & 0b00001111))
@@ -409,16 +352,6 @@
         HandleFHSS();
         alreadyFHSS = true;
     }
-<<<<<<< HEAD
-    //Serial.println("");
-    //Serial.print("Offset: ");
-    //Serial.println(Offset);
-    // Serial.print(" LQ: ");
-    // Serial.println(linkQuality);
-    //Serial.print(":");
-    //Serial.println(PacketInterval);
-=======
->>>>>>> 6e0cb160
 }
 
 void beginWebsever()
