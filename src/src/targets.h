--- conflicted
+++ resolved
@@ -64,12 +64,7 @@
 #define GPIO_PIN_OLED_SDA -1
 #define GPIO_PIN_OLED_SCK -1
 #define GPIO_PIN_RCSIGNAL_RX 2
-<<<<<<< HEAD
-// #define GPIO_PIN_RCSIGNAL_TX 4
-#define GPIO_PIN_RCSIGNAL_TX 2
-=======
-#define GPIO_PIN_RCSIGNAL_TX 2 // so we don't have to solder the extra resistor, we switch rx/tx using gpio mux 
->>>>>>> 5b58828f
+#define GPIO_PIN_RCSIGNAL_TX 2 // so we don't have to solder the extra resistor, we switch rx/tx using gpio mux
 #endif
 
 #ifdef TARGET_EXPRESSLRS_PCB_RX_V3
