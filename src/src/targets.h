#pragma once
#include <Arduino.h>

#define UNDEF_PIN (-1)

/// General Features ///
#define LED_MAX_BRIGHTNESS 50 //0..255 for max led brightness

/////////////////////////

#define WORD_ALIGNED_ATTR __attribute__((aligned(4)))

#ifdef PLATFORM_STM32
#define ICACHE_RAM_ATTR //nothing//
#else
#ifndef ICACHE_RAM_ATTR //fix to allow both esp32 and esp8266 to use ICACHE_RAM_ATTR for mapping to IRAM
#define ICACHE_RAM_ATTR IRAM_ATTR
#endif
#endif

#ifdef TARGET_TTGO_LORA_V1_AS_TX
#define GPIO_PIN_NSS 18
#define GPIO_PIN_BUSY           -1 // NOT USED ON THIS TARGET
#define GPIO_PIN_DIO0 26
#define GPIO_PIN_DIO1 -1
#define GPIO_PIN_MOSI 27
#define GPIO_PIN_MISO 19
#define GPIO_PIN_SCK 5
#define GPIO_PIN_RST 14
#define GPIO_PIN_OLED_SDA 4
#define GPIO_PIN_OLED_SCK 15
#define GPIO_PIN_RCSIGNAL_RX 13
#define GPIO_PIN_RCSIGNAL_TX 13
#define GPIO_PIN_LED 2

#elif defined(TARGET_TTGO_LORA_V1_AS_RX)

#elif defined(TARGET_TTGO_LORA_V2_AS_TX)
#define GPIO_PIN_NSS 18
#define GPIO_PIN_BUSY           -1 // NOT USED ON THIS TARGET
#define GPIO_PIN_DIO0 26
#define GPIO_PIN_DIO1 -1
#define GPIO_PIN_MOSI 27
#define GPIO_PIN_MISO 19
#define GPIO_PIN_SCK 5
#define GPIO_PIN_RST 14
#define GPIO_PIN_OLED_SDA 21
#define GPIO_PIN_OLED_SCK 22
#define GPIO_PIN_RCSIGNAL_RX 13
#define GPIO_PIN_RCSIGNAL_TX 13

#elif defined(TARGET_TTGO_LORA_V2_AS_RX)
 // not supported

#elif defined(TARGET_EXPRESSLRS_PCB_TX_V3)
#define GPIO_PIN_NSS 5
#define GPIO_PIN_BUSY           -1 // NOT USED ON THIS TARGET
#define GPIO_PIN_DIO0 26
#define GPIO_PIN_DIO1 25
#define GPIO_PIN_MOSI 23
#define GPIO_PIN_MISO 19
#define GPIO_PIN_SCK 18
#define GPIO_PIN_RST 14
#define GPIO_PIN_RX_ENABLE 13
#define GPIO_PIN_TX_ENABLE 12
#define GPIO_PIN_RCSIGNAL_RX 2
#define GPIO_PIN_RCSIGNAL_TX 2 // so we don't have to solder the extra resistor, we switch rx/tx using gpio mux
#define GPIO_PIN_LED 27

#elif defined(TARGET_EXPRESSLRS_PCB_TX_V3_LEGACY)
#define GPIO_PIN_BUTTON 36
#define RC_SIGNAL_PULLDOWN 4

#elif defined(TARGET_EXPRESSLRS_PCB_RX_V3)
#define GPIO_PIN_NSS 15
#define GPIO_PIN_BUSY           -1 // NOT USED ON THIS TARGET
#define GPIO_PIN_DIO0 4
#define GPIO_PIN_DIO1 5
#define GPIO_PIN_MOSI 13
#define GPIO_PIN_MISO 12
#define GPIO_PIN_SCK 14
#define GPIO_PIN_RST 2
#define GPIO_PIN_RCSIGNAL_RX -1 //only uses default uart pins so leave as -1
#define GPIO_PIN_RCSIGNAL_TX -1
#define GPIO_PIN_LED 16
#define GPIO_PIN_LED 16
#define GPIO_PIN_BUTTON 0
#define timerOffset -1

#elif defined(TARGET_R9M_RX)
/*
Credit to Jacob Walser (jaxxzer) for the pinout!!!
https://github.com/jaxxzer
*/
#define GPIO_PIN_NSS            PB12 //confirmed on SLIMPLUS, R900MINI
#define GPIO_PIN_BUSY           -1   // NOT USED ON THIS TARGET
#define GPIO_PIN_DIO0           PA15 //confirmed on SLIMPLUS, R900MINI
#define GPIO_PIN_DIO1           PA1  // NOT CORRECT!!! PIN STILL NEEDS TO BE FOUND BUT IS CURRENTLY UNUSED
/////////////////////////////////////// NOT FOUND ON SLIMPLUS EITHER.
#define GPIO_PIN_MOSI           PB15 //confirmed on SLIMPLUS, R900MINI
#define GPIO_PIN_MISO           PB14 //confirmed on SLIMPLUS, R900MINI
#define GPIO_PIN_SCK            PB13 //confirmed on SLIMPLUS, R900MINI
#define GPIO_PIN_RST            PC14 //confirmed on SLIMPLUS, R900MINI
#define GPIO_PIN_SDA            PB7
#define GPIO_PIN_SCL            PB6

#ifdef USE_R9MM_R9MINI_SBUS
    #define GPIO_PIN_RCSIGNAL_RX    PA3
    #define GPIO_PIN_RCSIGNAL_TX    PA2
#elif TARGET_R9SLIMPLUS_RX               // R9SLIMPLUS USES DUAL UART CONFIGURATION FOR TX1/RX1
    #define GPIO_PIN_RCSIGNAL_RX    PB11 // RX1 PIN OF CONNECTOR 1 ON SLIMPLUS
    #define GPIO_PIN_RCSIGNAL_TX    PA9  // TX1 PIN OF CONNECTOR 1 ON SLIMPLUS
#elif TARGET_R900MINI_RX
    #define GPIO_PIN_RCSIGNAL_RX    PA3 // convinient pin for direct chip solder
    #define GPIO_PIN_RCSIGNAL_TX    PA2 // convinient pin for direct chip solder
#else //default R9MM_R9MINI or R9MX
    #define GPIO_PIN_RCSIGNAL_RX    PA10
    #define GPIO_PIN_RCSIGNAL_TX    PA9
#endif

#ifdef TARGET_R9MX_RX
    //#define GPIO_PIN_LED            PB2 // Red
    #define GPIO_PIN_LED_RED        PB2 // Red
    #define GPIO_PIN_LED_GREEN      PB3 // Green
    #define GPIO_PIN_BUTTON         PB0  // pullup e.g. LOW when pressed
#elif TARGET_R9SLIMPLUS_RX
    //#define GPIO_PIN_LED            PA11 // Red
    #define GPIO_PIN_LED_RED        PA11 // Red
    #define GPIO_PIN_LED_GREEN      PA12 // Green
    #define GPIO_PIN_BUTTON         PC13  // pullup e.g. LOW when pressed
    /* PB3: RX = HIGH, TX = LOW */
    #define GPIO_PIN_RX_ENABLE      PB3
    /* PB9: antenna 1 (left) = HIGH, antenna 2 (right) = LOW
     * Note: Right Antenna is selected by default, LOW */
    #define GPIO_PIN_ANTENNA_SELECT PB9
#elif TARGET_R900MINI_RX
    #define GPIO_PIN_LED            PA11 // Red
    #define GPIO_PIN_LED_RED        PA11 // Red
    #define GPIO_PIN_LED_GREEN      PA12 // Green
    #define GPIO_PIN_BUTTON         PC13  // pullup e.g. LOW when pressed
#else //R9MM_R9MINI
    //#define GPIO_PIN_LED            PC1 // Red
    #define GPIO_PIN_LED_RED        PC1 // Red
    #define GPIO_PIN_LED_GREEN      PB3 // Green
    #define GPIO_PIN_BUTTON         PC13  // pullup e.g. LOW when pressed
#endif
#define timerOffset             1

// External pads
// #define R9m_Ch1    PA8
// #define R9m_Ch2    PA11
// #define R9m_Ch3    PA9
// #define R9m_Ch4    PA10
// #define R9m_sbus   PA2
// #define R9m_sport  PA5
// #define R9m_isport PB11

//method to set HSE and clock speed correctly//
// #if defined(HSE_VALUE)
// /* Redefine the HSE value; it's equal to 8 MHz on the STM32F4-DISCOVERY Kit */
//#undef HSE_VALUE
//#define HSE_VALUE ((uint32_t)16000000).
//#define HSE_VALUE    25000000U
// #endif /* HSE_VALUE */
//#define SYSCLK_FREQ_72MHz

#elif defined(TARGET_R9M_TX) || defined(TARGET_TX_ES915TX)

#define GPIO_PIN_RFamp_APC1           PA6  //APC2 is connected through a I2C dac and is handled elsewhere
#define GPIO_PIN_RFswitch_CONTROL     PB3  //HIGH = RX, LOW = TX

#define GPIO_PIN_NSS            PB12
#define GPIO_PIN_BUSY           -1 // NOT USED ON THIS TARGET
#define GPIO_PIN_DIO0           PA15
#define GPIO_PIN_MOSI           PB15
#define GPIO_PIN_MISO           PB14
#define GPIO_PIN_SCK            PB13
#define GPIO_PIN_RST            PC14
#define GPIO_PIN_RX_ENABLE      GPIO_PIN_RFswitch_CONTROL
#define GPIO_PIN_TX_ENABLE      GPIO_PIN_RFamp_APC1
#define GPIO_PIN_SDA            PB7
#define GPIO_PIN_SCL            PB6
#define GPIO_PIN_RCSIGNAL_RX    PB11 // not yet confirmed
#define GPIO_PIN_RCSIGNAL_TX    PB10 // not yet confirmed
#define GPIO_PIN_LED_RED        PA11 // Red LED
#define GPIO_PIN_LED_GREEN      PA12 // Green LED
#define GPIO_PIN_BUTTON         PA8 // pullup e.g. LOW when pressed
#define GPIO_PIN_BUZZER         PB1
#define GPIO_PIN_DIP1           PA12 // dip switch 1
#define GPIO_PIN_DIP2           PA11 // dip switch 2
#define GPIO_PIN_FAN_EN         PB9 // Fan mod https://github.com/AlessandroAU/ExpressLRS/wiki/R9M-Fan-Mod-Cover

#define GPIO_PIN_DEBUG_RX    PA10 // confirmed
#define GPIO_PIN_DEBUG_TX    PA9 // confirmed


<<<<<<< HEAD
#define GPIO_PIN_RCSIGNAL_OE    PA5  //CONFIRMED
=======
#define BUFFER_OE               PA5  //CONFIRMED
#define BUFFER_OE_ACTIVE HIGH
>>>>>>> 9ee03775
#define GPIO_PIN_DIO1           PA1  //Not Needed, HEARTBEAT pin

#elif defined(TARGET_R9M_LITE_TX)

#define GPIO_PIN_RFswitch_CONTROL     PC13  // need to confirm  //HIGH = RX, LOW = TX

#define GPIO_PIN_NSS            PB12
#define GPIO_PIN_DIO0           PC15
#define GPIO_PIN_DIO1           -1    //unused for sx1280
#define GPIO_PIN_BUSY           -1    //unused for sx1280
#define GPIO_PIN_MOSI           PB15
#define GPIO_PIN_MISO           PB14
#define GPIO_PIN_SCK            PB13
#define GPIO_PIN_RST            PC14
#define GPIO_PIN_RX_ENABLE      PC13 //PB3 // need to confirm
#define GPIO_PIN_SDA            PB7
#define GPIO_PIN_SCL            PB6
#define GPIO_PIN_RCSIGNAL_RX    PB11 // not yet confirmed
#define GPIO_PIN_RCSIGNAL_TX    PB10 // not yet confirmed
#define GPIO_PIN_LED_RED        PA1 // Red LED // not yet confirmed
#define GPIO_PIN_LED_GREEN      PA4 // Green LED // not yet confirmed

#define GPIO_PIN_DEBUG_RX    PA3 // confirmed
#define GPIO_PIN_DEBUG_TX    PA2 // confirmed

<<<<<<< HEAD
#define GPIO_PIN_RCSIGNAL_OE    PA5  //CONFIRMED
=======
#define BUFFER_OE               PA5  //CONFIRMED
#define BUFFER_OE_ACTIVE HIGH
>>>>>>> 9ee03775

#elif defined(TARGET_R9M_LITE_PRO_TX)
#define GPIO_PIN_RFamp_APC1           PA4  //2.7V
#define GPIO_PIN_RFamp_APC2           PA5  //100mW@590mV, 200mW@870mV, 500mW@1.093V, 1W@1.493V
#define GPIO_PIN_RFswitch_CONTROL     PA6  // confirmed  //HIGH = RX, LOW = TX

#define GPIO_PIN_NSS            PB12 // confirmed
#define GPIO_PIN_DIO0           PA8  // confirmed
#define GPIO_PIN_DIO1           UNDEF_PIN   // NOT USED ON THIS TARGET
#define GPIO_PIN_BUSY           UNDEF_PIN   // NOT USED ON THIS TARGET
#define GPIO_PIN_MOSI           PB15
#define GPIO_PIN_MISO           PB14
#define GPIO_PIN_SCK            PB13
#define GPIO_PIN_RST            PA9  // NRESET
#define GPIO_PIN_RX_ENABLE      GPIO_PIN_RFswitch_CONTROL
#define GPIO_PIN_SDA            PB9 // EEPROM ST M24C02-W
#define GPIO_PIN_SCL            PB8 // EEPROM ST M24C02-W
#define GPIO_PIN_RCSIGNAL_RX    PB11 // s.port inverter
#define GPIO_PIN_RCSIGNAL_TX    PB10 // s.port inverter
#define GPIO_PIN_LED_GREEN      PA15 // Green LED
#define GPIO_PIN_LED_RED        PB3  // Red LED
#define GPIO_PIN_LED_RED        PB4  // Blue LED

#define GPIO_PIN_DEBUG_RX    	  PA3  // inverted UART JR
#define GPIO_PIN_DEBUG_TX      	PA2  // inverted UART JR

<<<<<<< HEAD
#define GPIO_PIN_RCSIGNAL_OE    UNDEF_PIN  //CONFIRMED
=======
#define BUFFER_OE               PB2  //CONFIRMED
#define BUFFER_OE_ACTIVE LOW
#define GPIO_PIN_VRF1			        PA7  // 26SU Switch RF1
#define GPIO_PIN_VRF2			        PB1  // 26SU Switch RF2
#define GPIO_PIN_SWR			         PA0  // SWR ADC1_IN1
>>>>>>> 9ee03775

#elif defined(TARGET_RX_ESP8266_SX1280_V1)
#define GPIO_PIN_NSS 15
#define GPIO_PIN_BUSY 5
#define GPIO_PIN_DIO0 -1 // does not exist on sx1280
#define GPIO_PIN_DIO1 4
#define GPIO_PIN_MOSI 13
#define GPIO_PIN_MISO 12
#define GPIO_PIN_SCK 14
#define GPIO_PIN_RST 2
#define GPIO_PIN_RCSIGNAL_RX -1 //only uses default uart pins so leave as -1
#define GPIO_PIN_RCSIGNAL_TX -1
#define GPIO_PIN_LED 16
#define GPIO_PIN_BUTTON 0
#define timerOffset -1

#elif defined(TARGET_TX_ESP32_SX1280_V1)
#define GPIO_PIN_NSS 5
#define GPIO_PIN_BUSY 21
#define GPIO_PIN_DIO0 -1 // does not exist on sx1280
#define GPIO_PIN_DIO1 4
#define GPIO_PIN_MOSI 23
#define GPIO_PIN_MISO 19
#define GPIO_PIN_SCK 18
#define GPIO_PIN_RST 14
#define GPIO_PIN_RCSIGNAL_RX 13
#define GPIO_PIN_RCSIGNAL_TX 13

#elif defined(TARGET_RX_GHOST_ATTO_V1)
#define GPIO_PIN_NSS            PA15
#define GPIO_PIN_BUSY           PA3
#define GPIO_PIN_DIO0           -1 // does not exist on sx1280
#define GPIO_PIN_DIO1           PA1
#define GPIO_PIN_MOSI           PB5
#define GPIO_PIN_MISO           PB4
#define GPIO_PIN_SCK            PB3
#define GPIO_PIN_RST            PB0
//#define GPIO_PIN_RCSIGNAL_RX    PB7
//#define GPIO_PIN_RCSIGNAL_TX    PB6
#define GPIO_PIN_RCSIGNAL_RX    PB6 // USART1, half duplex
#define GPIO_PIN_RCSIGNAL_TX    PA2 // USART2, half duplex
//#define GPIO_PIN_LED            PA7
#define GPIO_PIN_LED_WS2812      PA7
#define GPIO_PIN_LED_WS2812_FAST PA_7
//#define GPIO_PIN_BUTTON         PA12
#define timerOffset             1

#elif defined(TARGET_TX_GHOST)
#define GPIO_PIN_NSS             PA15
#define GPIO_PIN_BUSY            PB15
#define GPIO_PIN_DIO0           -1 // does not exist on sx1280
#define GPIO_PIN_DIO1            PB2
#define GPIO_PIN_MOSI            PA7
#define GPIO_PIN_MISO            PA6
#define GPIO_PIN_SCK             PA5
#define GPIO_PIN_RST             PB0
#define GPIO_PIN_RX_ENABLE       PA8  // These may be swapped
#define GPIO_PIN_TX_ENABLE       PB14 // These may be swapped
#define GPIO_PIN_RCSIGNAL_RX     PA10 // S.PORT (Only needs one wire )
#define GPIO_PIN_RCSIGNAL_TX     PB6  // Needed for CRSF libs but does nothing/not hooked up to JR module.
#define GPIO_PIN_LED_WS2812      PB6
#define GPIO_PIN_LED_WS2812_FAST PB_6
#define GPIO_PIN_RF_AMP_EN       PB11 // https://www.skyworksinc.com/-/media/SkyWorks/Documents/Products/2101-2200/SE2622L_202733C.pdf
#define GPIO_PIN_RF_AMP_DET      PA3
#define GPIO_PIN_ANT_CTRL_1      PA9
#define GPIO_PIN_ANT_CTRL_2      PB13
#define GPIO_PIN_BUZZER          PC13
#define timerOffset              1

#elif defined(TARGET_TX_ESP32_E28_SX1280_V1) || defined(TARGET_TX_ESP32_LORA1280F27)
#define GPIO_PIN_NSS 5
#define GPIO_PIN_BUSY 21
#define GPIO_PIN_DIO0 -1
#define GPIO_PIN_DIO1 4
#define GPIO_PIN_MOSI 23
#define GPIO_PIN_MISO 19
#define GPIO_PIN_SCK 18
#define GPIO_PIN_RST 14
#define GPIO_PIN_RX_ENABLE 27
#define GPIO_PIN_TX_ENABLE 26
#define GPIO_PIN_OLED_SDA -1
#define GPIO_PIN_OLED_SCK -1
#define GPIO_PIN_RCSIGNAL_RX 13
#define GPIO_PIN_RCSIGNAL_TX 13

#elif defined(TARGET_SX1280_RX_CCG_NANO_v05)
#define GPIO_PIN_NSS         PA4
#define GPIO_PIN_MOSI        PA7
#define GPIO_PIN_MISO        PA6
#define GPIO_PIN_SCK         PA5

#define GPIO_PIN_DIO0        -1
#define GPIO_PIN_DIO1        PA10
#define GPIO_PIN_RST         PB4
#define GPIO_PIN_BUSY        PA11

#define GPIO_PIN_RCSIGNAL_RX PB7  // USART1, AFAIO
#define GPIO_PIN_RCSIGNAL_TX PB6  // USART1, AFAIO

#define GPIO_PIN_LED_RED     PB5

#define timerOffset          1

#elif defined(TARGET_TX_FM30)
#define GPIO_PIN_NSS            PB12
//#define GPIO_PIN_BUSY         UNDEF_PIN // Does not appear to be connected?
#define GPIO_PIN_DIO0           UNDEF_PIN // No DIO0 on SX1280
#define GPIO_PIN_DIO1           PB8
#define GPIO_PIN_MOSI           PB15
#define GPIO_PIN_MISO           PB14
#define GPIO_PIN_SCK            PB13
#define GPIO_PIN_RST            PB3
//#define GPIO_PIN_RX_ENABLE    UNDEF_PIN
#define GPIO_PIN_TX_ENABLE      PB9 // CTX on SE2431L
#define GPIO_PIN_ANT_CTRL_2     PB4 // Low for left (stock), high for right (empty)
#define GPIO_PIN_RCSIGNAL_RX    PA10 // UART1
#define GPIO_PIN_RCSIGNAL_TX    PA9  // UART1
#define GPIO_PIN_RCSIGNAL_OE    PB7
//#define GPIO_PIN_RCSIGNAL_ITX   PB7
//#define GPIO_PIN_RCSIGNAL_IRX   PB6
#define GPIO_PIN_LED_RED        PB2 // Right Red LED (active low)
#define GPIO_PIN_LED_GREEN      PA7 // Left Green LED (active low)
#define GPIO_PIN_BUTTON         PB0 // active low
//#define GPIO_PIN_BUZZER       UNDEF_PIN
#define GPIO_PIN_DIP1           PA0 // Rotary Switch 0001
#define GPIO_PIN_DIP2           PA1 // Rotary Switch 0010
//#define GPIO_PIN_FAN_EN       UNDEF_PIN
#define GPIO_PIN_DEBUG_RX       PA3 // UART2 (bluetooth)
#define GPIO_PIN_DEBUG_TX       PA2 // UART2 (bluetooth)
#define GPIO_LED_RED_INVERTED   1
#define GPIO_LED_GREEN_INVERTED 1

#else
#error "Unknown target!"
#endif

#ifdef GPIO_PIN_LED_WS2812
#ifndef GPIO_PIN_LED_WS2812_FAST
#error "WS2812 support requires _FAST pin!"
#endif
#else
#define GPIO_PIN_LED_WS2812         UNDEF_PIN
#define GPIO_PIN_LED_WS2812_FAST    UNDEF_PIN
#endif

/* Set red led to default */
#ifndef GPIO_PIN_LED
#ifdef GPIO_PIN_LED_RED
#define GPIO_PIN_LED GPIO_PIN_LED_RED
#endif /* GPIO_PIN_LED_RED */
#endif /* GPIO_PIN_LED */

#ifndef GPIO_BUTTON_INVERTED
#define GPIO_BUTTON_INVERTED 0
#endif
#ifndef GPIO_LED_RED_INVERTED
#define GPIO_LED_RED_INVERTED 0
#endif
#ifndef GPIO_LED_GREEN_INVERTED
#define GPIO_LED_GREEN_INVERTED 0
#endif<|MERGE_RESOLUTION|>--- conflicted
+++ resolved
@@ -194,12 +194,8 @@
 #define GPIO_PIN_DEBUG_TX    PA9 // confirmed
 
 
-<<<<<<< HEAD
-#define GPIO_PIN_RCSIGNAL_OE    PA5  //CONFIRMED
-=======
 #define BUFFER_OE               PA5  //CONFIRMED
 #define BUFFER_OE_ACTIVE HIGH
->>>>>>> 9ee03775
 #define GPIO_PIN_DIO1           PA1  //Not Needed, HEARTBEAT pin
 
 #elif defined(TARGET_R9M_LITE_TX)
@@ -225,12 +221,8 @@
 #define GPIO_PIN_DEBUG_RX    PA3 // confirmed
 #define GPIO_PIN_DEBUG_TX    PA2 // confirmed
 
-<<<<<<< HEAD
-#define GPIO_PIN_RCSIGNAL_OE    PA5  //CONFIRMED
-=======
 #define BUFFER_OE               PA5  //CONFIRMED
 #define BUFFER_OE_ACTIVE HIGH
->>>>>>> 9ee03775
 
 #elif defined(TARGET_R9M_LITE_PRO_TX)
 #define GPIO_PIN_RFamp_APC1           PA4  //2.7V
@@ -257,15 +249,11 @@
 #define GPIO_PIN_DEBUG_RX    	  PA3  // inverted UART JR
 #define GPIO_PIN_DEBUG_TX      	PA2  // inverted UART JR
 
-<<<<<<< HEAD
-#define GPIO_PIN_RCSIGNAL_OE    UNDEF_PIN  //CONFIRMED
-=======
 #define BUFFER_OE               PB2  //CONFIRMED
 #define BUFFER_OE_ACTIVE LOW
 #define GPIO_PIN_VRF1			        PA7  // 26SU Switch RF1
 #define GPIO_PIN_VRF2			        PB1  // 26SU Switch RF2
 #define GPIO_PIN_SWR			         PA0  // SWR ADC1_IN1
->>>>>>> 9ee03775
 
 #elif defined(TARGET_RX_ESP8266_SX1280_V1)
 #define GPIO_PIN_NSS 15
@@ -383,7 +371,8 @@
 #define GPIO_PIN_ANT_CTRL_2     PB4 // Low for left (stock), high for right (empty)
 #define GPIO_PIN_RCSIGNAL_RX    PA10 // UART1
 #define GPIO_PIN_RCSIGNAL_TX    PA9  // UART1
-#define GPIO_PIN_RCSIGNAL_OE    PB7
+#define BUFFER_OE               PB7
+#define BUFFER_OE_ACTIVE        HIGH
 //#define GPIO_PIN_RCSIGNAL_ITX   PB7
 //#define GPIO_PIN_RCSIGNAL_IRX   PB6
 #define GPIO_PIN_LED_RED        PB2 // Right Red LED (active low)
