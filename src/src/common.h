#include "LoRa_SX127x.h"

// define frequnecy band of operation
#define Regulatory_Domain_AU_915
// #define Regulatory_Domain_AU_433

// Wifi starts if no connection is found between 10 and 11 seconds after boot
//#define Auto_WiFi_On_Boot

#define One_Bit_Switches

<<<<<<< HEAD
//uint8_t TxBaseMac[6] = {48, 174, 164, 200, 100, 50};
uint8_t TxBaseMac[6] = {180, 230, 45, 152, 126, 65}; //sandro mac
//uint8_t TxBaseMac[6] = {180, 230, 45, 152, 125, 173}; // Wez's MAC
=======

///uint8_t TxBaseMac[6] = {48, 174, 164, 200, 100, 50};

uint8_t TxBaseMac[6] = {180, 230, 45, 152, 126, 65}; //sandro mac
>>>>>>> 5b58828f

uint8_t CRCCaesarCipher = TxBaseMac[4];

uint8_t DeviceAddr = TxBaseMac[5] & 0b111111; // temporarily based on mac until listen before assigning method merged

typedef enum
{
    connected = 2,
    tentative = 1,
    disconnected = 0
} connectionState_e;

connectionState_e connectionState = disconnected;
connectionState_e connectionStatePrev = disconnected;

typedef enum
{
    RF_DOWNLINK_INFO,
    RF_UPLINK_INFO
} expresslrs_tlm_header_e;

typedef enum
{
    RATE_200HZ = 0,
    RATE_100HZ = 1,
    RATE_50HZ = 2,
    RATE_25HZ = 3,
    RATE_4HZ = 4

} expresslrs_RFrates_e; // Max value of 16 since only 4 bits have been assigned in the sync package.

typedef struct expresslrs_mod_settings_s
{
    Bandwidth bw;
    SpreadingFactor sf;
    CodingRate cr;
    uint32_t interval;       //interval in us seconds that corresponds to that frequnecy
    uint8_t rate;            // rate in hz
    uint8_t TLMinterval;     // every X packets is a response TLM packet, should be a power of 2
    uint8_t FHSShopInterval; // every X packets we hope to a new frequnecy. Max value of 16 since only 4 bits have been assigned in the sync package.
    uint8_t PreambleLen;
    expresslrs_RFrates_e enum_rate; // Max value of 16 since only 4 bits have been assigned in the sync package.

} expresslrs_mod_settings_t;

expresslrs_mod_settings_s RF_RATE_200HZ = {BW_500_00_KHZ, SF_6, CR_4_5, 5000, 200, 64, 8, 8, RATE_200HZ};
expresslrs_mod_settings_s RF_RATE_100HZ = {BW_500_00_KHZ, SF_7, CR_4_7, 10000, 100, 32, 4, 8, RATE_100HZ};
expresslrs_mod_settings_s RF_RATE_50HZ = {BW_500_00_KHZ, SF_8, CR_4_7, 20000, 50, 16, 2, 10, RATE_50HZ};
expresslrs_mod_settings_s RF_RATE_25HZ = {BW_250_00_KHZ, SF_8, CR_4_7, 40000, 25, 0, 2, 8, RATE_25HZ};
expresslrs_mod_settings_s RF_RATE_4HZ = {BW_250_00_KHZ, SF_11, CR_4_5, 250000, 4, 0, 2, 8, RATE_4HZ};

const expresslrs_mod_settings_s ExpressLRS_AirRateConfig[5] = {RF_RATE_200HZ, RF_RATE_100HZ, RF_RATE_50HZ, RF_RATE_25HZ, RF_RATE_4HZ};

expresslrs_mod_settings_s ExpressLRS_currAirRate;
expresslrs_mod_settings_s ExpressLRS_prevAirRate;

#define MaxPower100mW_Module 20
#define MaxPower1000mW_Module 30
#define RF_Gain 10

int8_t ExpressLRS_currPower = 0;
int8_t ExpressLRS_prevPower = 0;<|MERGE_RESOLUTION|>--- conflicted
+++ resolved
@@ -9,16 +9,9 @@
 
 #define One_Bit_Switches
 
-<<<<<<< HEAD
 //uint8_t TxBaseMac[6] = {48, 174, 164, 200, 100, 50};
 uint8_t TxBaseMac[6] = {180, 230, 45, 152, 126, 65}; //sandro mac
 //uint8_t TxBaseMac[6] = {180, 230, 45, 152, 125, 173}; // Wez's MAC
-=======
-
-///uint8_t TxBaseMac[6] = {48, 174, 164, 200, 100, 50};
-
-uint8_t TxBaseMac[6] = {180, 230, 45, 152, 126, 65}; //sandro mac
->>>>>>> 5b58828f
 
 uint8_t CRCCaesarCipher = TxBaseMac[4];
 
