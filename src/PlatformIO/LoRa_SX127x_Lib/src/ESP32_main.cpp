#include <Arduino.h>
#include "utils.h"
#include "common.h"
#include "LoRaRadioLib.h"
#include "CRSF.h"
#include "FHSS.h"
#include "LED.h"
#include "Debug.h"

String DebugOutput;

/// define some libs to use ///
SX127xDriver Radio;
CRSF crsf;

//// Switch Data Handling ///////
uint8_t SwitchPacketsCounter = 0;               //not used for the moment
uint32_t SwitchPacketSendInterval = 200;        //not used, delete when able to
uint32_t SwitchPacketSendIntervalRXlost = 200;  //how often to send the switch data packet (ms) when there is no response from RX
uint32_t SwitchPacketSendIntervalRXconn = 1000; //how often to send the switch data packet (ms) when there we have a connection
uint32_t SwitchPacketLastSent = 0;              //time in ms when the last switch data packet was sent

////////////SYNC PACKET/////////
uint32_t SyncPacketLastSent = 0;

uint32_t LastTLMpacketRecvMillis = 0;
uint32_t RXconnectionLostTimeout = 1000; //After 1.0 seconds of no TLM response consider that slave has lost connection
bool isRXconnected = false;
int packetCounteRX_TX = 0;
uint32_t PacketRateLastChecked = 0;
uint32_t PacketRateInterval = 500;
float PacketRate = 0.0;
uint8_t linkQuality = 0;
///////////////////////////////////////

bool UpdateParamReq = false;

bool Channels5to8Changed = false;

bool ChangeAirRateRequested = false;
bool ChangeAirRateSentUpdate = false;

bool WaitRXresponse = false;

///// Not used in this version /////////////////////////////////////////////////////////////////////////////////////////////////////////
uint8_t TelemetryWaitBuffer[7] = {0};

uint32_t LinkSpeedIncreaseDelayFactor = 500; // wait for the connection to be 'good' for this long before increasing the speed.
uint32_t LinkSpeedDecreaseDelayFactor = 200; // this long wait this long for connection to be below threshold before dropping speed

uint32_t LinkSpeedDecreaseFirstMetCondition = 0;
uint32_t LinkSpeedIncreaseFirstMetCondition = 0;

uint8_t LinkSpeedReduceSNR = 20;   //if the SNR (times 10) is lower than this we drop the link speed one level
uint8_t LinkSpeedIncreaseSNR = 60; //if the SNR (times 10) is higher than this we increase the link speed
////////////////////////////////////////////////////////////////////////////////////////////////////////////////////////////////////////

void ICACHE_RAM_ATTR IncreasePower();
void ICACHE_RAM_ATTR DecreasePower();

uint8_t baseMac[6];

void ICACHE_RAM_ATTR ProcessTLMpacket()
{

  uint8_t calculatedCRC = CalcCRC(Radio.RXdataBuffer, 7) + CRCCaesarCipher;
  uint8_t inCRC = Radio.RXdataBuffer[7];
  uint8_t type = Radio.RXdataBuffer[0] & 0b11;
  uint8_t packetAddr = (Radio.RXdataBuffer[0] & 0b11111100) >> 2;
  uint8_t TLMheader = Radio.RXdataBuffer[1];

  Serial.println("TLMpacket");

  if (packetAddr == DeviceAddr)
  {
    if ((inCRC == calculatedCRC))
    {
      packetCounteRX_TX++;
      if (type == 0b11) //tlmpacket
      {
        isRXconnected = true;
        LastTLMpacketRecvMillis = millis();

        if (TLMheader == CRSF_FRAMETYPE_LINK_STATISTICS)
        {
          crsf.LinkStatistics.uplink_RSSI_1 = Radio.RXdataBuffer[2];
          crsf.LinkStatistics.uplink_RSSI_2 = 0;
          crsf.LinkStatistics.uplink_SNR = Radio.RXdataBuffer[4];
          crsf.LinkStatistics.uplink_Link_quality = Radio.RXdataBuffer[5];

          crsf.LinkStatistics.downlink_SNR = int(Radio.LastPacketSNR * 10);
          crsf.LinkStatistics.downlink_RSSI = 120 + Radio.LastPacketRSSI;
          //crsf.LinkStatistics.downlink_Link_quality = linkQuality;
          crsf.LinkStatistics.downlink_Link_quality = Radio.currPWR;
          crsf.sendLinkStatisticsToTX();
        }
      }
    }
    else
    {
      Serial.println("TLM crc error");
    }
  }
  else
  {
    Serial.println("TLM dev addr");
  }
}

void ICACHE_RAM_ATTR CheckChannels5to8Change()
{ //check if channels 5 to 8 have new data (switch channels)
  for (int i = 4; i < 8; i++)
  {
    if (crsf.ChannelDataInPrev[i] != crsf.ChannelDataIn[i])
    {
      Channels5to8Changed = true;
    }
  }
}

void ICACHE_RAM_ATTR GenerateSyncPacketData()
{
  uint8_t PacketHeaderAddr;
  PacketHeaderAddr = (DeviceAddr << 2) + 0b10;
  Radio.TXdataBuffer[0] = PacketHeaderAddr;
  Radio.TXdataBuffer[1] = FHSSgetCurrIndex();
  Radio.TXdataBuffer[2] = (Radio.NonceTX << 4) + (ExpressLRS_currAirRate.enum_rate & 0b1111);
  Radio.TXdataBuffer[3] = 0;
  Radio.TXdataBuffer[4] = baseMac[3];
  Radio.TXdataBuffer[5] = baseMac[4];
  Radio.TXdataBuffer[6] = baseMac[5];
}

void ICACHE_RAM_ATTR Generate4ChannelData_10bit()
{
  uint8_t PacketHeaderAddr;
  PacketHeaderAddr = (DeviceAddr << 2) + 0b00;
  Radio.TXdataBuffer[0] = PacketHeaderAddr;
  Radio.TXdataBuffer[1] = ((CRSF_to_UINT10(crsf.ChannelDataIn[0]) & 0b1111111100) >> 2);
  Radio.TXdataBuffer[2] = ((CRSF_to_UINT10(crsf.ChannelDataIn[1]) & 0b1111111100) >> 2);
  Radio.TXdataBuffer[3] = ((CRSF_to_UINT10(crsf.ChannelDataIn[2]) & 0b1111111100) >> 2);
  Radio.TXdataBuffer[4] = ((CRSF_to_UINT10(crsf.ChannelDataIn[3]) & 0b1111111100) >> 2);
  Radio.TXdataBuffer[5] = ((CRSF_to_UINT10(crsf.ChannelDataIn[0]) & 0b0000000011) << 6) + ((CRSF_to_UINT10(crsf.ChannelDataIn[1]) & 0b0000000011) << 4) +
                          ((CRSF_to_UINT10(crsf.ChannelDataIn[2]) & 0b0000000011) << 2) + ((CRSF_to_UINT10(crsf.ChannelDataIn[3]) & 0b0000000011) << 0);
}

void ICACHE_RAM_ATTR Generate4ChannelData_11bit()
{
  uint8_t PacketHeaderAddr;
  PacketHeaderAddr = (DeviceAddr << 2) + 0b00;
  Radio.TXdataBuffer[0] = PacketHeaderAddr;
  Radio.TXdataBuffer[1] = ((crsf.ChannelDataIn[0] & 0b11111111000) >> 3);
  Radio.TXdataBuffer[2] = ((crsf.ChannelDataIn[1] & 0b11111111000) >> 3);
  Radio.TXdataBuffer[3] = ((crsf.ChannelDataIn[2] & 0b11111111000) >> 3);
  Radio.TXdataBuffer[4] = ((crsf.ChannelDataIn[3] & 0b11111111000) >> 3);
  Radio.TXdataBuffer[5] = ((crsf.ChannelDataIn[0] & 0b111) << 5) + ((crsf.ChannelDataIn[1] & 0b111) << 2) + ((crsf.ChannelDataIn[2] & 0b110) >> 1);
  Radio.TXdataBuffer[6] = ((crsf.ChannelDataIn[2] & 0b001) << 7) + ((crsf.ChannelDataIn[3] & 0b111) << 4); // 4 bits left over for something else?
}

void ICACHE_RAM_ATTR GenerateSwitchChannelData()
{
  uint8_t PacketHeaderAddr;
  PacketHeaderAddr = (DeviceAddr << 2) + 0b01;
  Radio.TXdataBuffer[0] = PacketHeaderAddr;
  Radio.TXdataBuffer[1] = ((CRSF_to_UINT10(crsf.ChannelDataIn[4]) & 0b1110000000) >> 2) + ((CRSF_to_UINT10(crsf.ChannelDataIn[5]) & 0b1110000000) >> 5) + ((CRSF_to_UINT10(crsf.ChannelDataIn[6]) & 0b1100000000) >> 8);
  Radio.TXdataBuffer[2] = (CRSF_to_UINT10(crsf.ChannelDataIn[6]) & 0b0010000000) + ((CRSF_to_UINT10(crsf.ChannelDataIn[7]) & 0b1110000000) >> 3);
  Radio.TXdataBuffer[3] = Radio.TXdataBuffer[1];
  Radio.TXdataBuffer[4] = Radio.TXdataBuffer[2];
  Radio.TXdataBuffer[5] = Radio.NonceTX;
  Radio.TXdataBuffer[6] = FHSSgetCurrIndex();
}

void SetRFLinkRate(expresslrs_mod_settings_s mode) // Set speed of RF link (hz)
{
  Radio.TimerInterval = mode.interval;
  Radio.UpdateTimerInterval();
  Radio.Config(mode.bw, mode.sf, mode.cr, Radio.currFreq, Radio._syncWord);
  Radio.SetPreambleLength(mode.PreambleLen);
  ExpressLRS_prevAirRate = ExpressLRS_currAirRate;
  ExpressLRS_currAirRate = mode;
  DebugOutput += String(mode.rate) + "Hz";
  isRXconnected = false;
}

void ICACHE_RAM_ATTR HandleFHSS()
{
  uint8_t modresult = (Radio.NonceTX) % ExpressLRS_currAirRate.FHSShopInterval;

  if (modresult == 0) // if it time to hop, do so.
  {
    Radio.SetFrequency(FHSSgetNextFreq());
  }
}

void ICACHE_RAM_ATTR HandleTLM()
{
  if (ExpressLRS_currAirRate.TLMinterval > 0)
  {
    uint8_t modresult = (Radio.NonceTX) % ExpressLRS_currAirRate.TLMinterval;

    if (modresult == 0) // wait for tlm response because it's time
    {
      Radio.StartContRX();
      WaitRXresponse = true;
    }
  }
}

void ICACHE_RAM_ATTR SendRCdataToRF()
{
  /////// This Part Handles the Telemetry Response ///////
  if (ExpressLRS_currAirRate.TLMinterval > 0)
  {
    uint8_t modresult = (Radio.NonceTX) % ExpressLRS_currAirRate.TLMinterval;

    if (modresult == 0)
    { // wait for tlm response
      if (WaitRXresponse == true)
      {
        WaitRXresponse = false;
        return;
      }
      else
      {
        Radio.NonceTX++;
      }
    }
  }

  uint32_t SyncInterval;

  if (isRXconnected)
  {
    SyncInterval = SwitchPacketSendIntervalRXconn;
  }
  else
  {
    SyncInterval = SwitchPacketSendIntervalRXlost;
  }

  if (((millis() > (SyncPacketLastSent + SyncInterval)) && (Radio.currFreq == GetInitialFreq())) || ChangeAirRateRequested) //only send sync when its time and only on channel 0;
  {

    GenerateSyncPacketData();
    SyncPacketLastSent = millis();
    ChangeAirRateSentUpdate = true;
    //Serial.println("sync");
  }
  else
  {
    if ((millis() > (SwitchPacketSendInterval + SwitchPacketLastSent)) || Channels5to8Changed)
    {
      Channels5to8Changed = false;
      GenerateSwitchChannelData();
      SwitchPacketLastSent = millis();
    }
    else // else we just have regular channel data which we send as 8 + 2 bits
    {
      Generate4ChannelData_11bit();
    }
  }

  ///// Next, Calculate the CRC and put it into the buffer /////
  uint8_t crc = CalcCRC(Radio.TXdataBuffer, 7) + CRCCaesarCipher;
  Radio.TXdataBuffer[7] = crc;
  Radio.TXnb(Radio.TXdataBuffer, 8);

  if (ChangeAirRateRequested)
  {
    ChangeAirRateSentUpdate = true;
  }
}

void ICACHE_RAM_ATTR ParamUpdateReq()
{
  UpdateParamReq = true;
}

void ICACHE_RAM_ATTR HandleUpdateParameter()
{
  

  if (UpdateParamReq == true)
  {
    switch (crsf.ParameterUpdateData[0])
    {
    case 1:
      if (ExpressLRS_currAirRate.enum_rate != (expresslrs_RFrates_e)crsf.ParameterUpdateData[1])
      {
        switch (crsf.ParameterUpdateData[1])
        {
        case 0:
          SetRFLinkRate(RF_RATE_200HZ);
          break;
        case 1:
          SetRFLinkRate(RF_RATE_100HZ);
          break;
        case 2:
          SetRFLinkRate(RF_RATE_50HZ);
          break;
        default:
          break;
        }
      }
      break;

    case 2:

      break;
    case 3:

      switch (crsf.ParameterUpdateData[1])
      {
      case 0:
        Radio.maxPWR = 0b1111;
        //Radio.SetOutputPower(0b1111); // 500 mW
        Serial.println("Setpower 500 mW");
        break;

      case 1:
        //Radio.maxPWR = 0b1000;
        Radio.SetOutputPower(0b1111);
        Serial.println("Setpower 200 mW");
        break;

      case 2:
        //Radio.maxPWR = 0b1000;
        Radio.SetOutputPower(0b1000);
        Serial.println("Setpower 100 mW");
        break;

      case 3:
        //Radio.maxPWR = 0b0101;
        Radio.SetOutputPower(0b0101);
        Serial.println("Setpower 50 mW");
        break;

      case 4:
        //Radio.maxPWR = 0b0010;
        Radio.SetOutputPower(0b0010);
        Serial.println("Setpower 25 mW");
        break;

      case 5:
        Radio.maxPWR = 0b0000;
        Radio.SetOutputPower(0b0000);
        Serial.println("Setpower Pit");
        break;

      default:
        break;
      }

      break;
    case 4:

      break;

    default:
      break;
    }
  }

  UpdateParamReq = false;
}

// void ICACHE_RAM_ATTR IncreasePower()
// {
//   if (Radio.currPWR < Radio.maxPWR)
//   {
//     Radio.SetOutputPower(Radio.currPWR + 1);
//   }
// }

// void ICACHE_RAM_ATTR DecreasePower()
// {
//   if (Radio.currPWR > 0)
//   {
//     Radio.SetOutputPower(Radio.currPWR - 1);
//   }
// }

<<<<<<< HEAD
void UpdateAirRate()
{
  if (ChangeAirRateRequested && ChangeAirRateSentUpdate == true) //airrate change has been changed and we also informed the slave
  {
    uint32_t startTime = micros();
    Serial.println("changing RF rate");
    int data = crsf.ChannelDataIn[7];

    if (data >= 0 && data < 743)
    {
      SetRFLinkRate(RF_RATE_200HZ);
    }

    if (data >= 743 && data < 1313)
    {
      SetRFLinkRate(RF_RATE_100HZ);
    }

    if (data >= 1313 && data <= 1811)
    {
      SetRFLinkRate(RF_RATE_50HZ);
    }
    ChangeAirRateRequested = false;
    Serial.println(micros() - startTime);
  }
}

=======
>>>>>>> be845b6a
void DetectOtherRadios()
{

  // if (Radio.RXsingle(RXdata, 7, 2 * (RF_RATE_50HZ.interval / 1000)) == ERR_NONE)
  // {
  //   Serial.println("got fastsync resp 1");
  //   break;
  // }
}

void setup()
{
  Serial.begin(115200);
  Serial.println("ExpressLRS TX Module Booted...");

  strip.Begin();

  // Get base mac address
  esp_read_mac(baseMac, ESP_MAC_WIFI_STA);

  // Print base mac address
  // This should be copied to common.h and is used to generate a unique hop sequence, DeviceAddr, and CRC.
  // TxBaseMac[0..2] are OUI (organisationally unique identifier) and are not ESP32 unique.  Do not use!
  Serial.println("");
  Serial.println("Copy the below line into common.h.");
  Serial.print("uint8_t TxBaseMac[6] = {");
  Serial.print(baseMac[0]);
  Serial.print(", ");
  Serial.print(baseMac[1]);
  Serial.print(", ");
  Serial.print(baseMac[2]);
  Serial.print(", ");
  Serial.print(baseMac[3]);
  Serial.print(", ");
  Serial.print(baseMac[4]);
  Serial.print(", ");
  Serial.print(baseMac[5]);
  Serial.println("};");
  Serial.println("");

  FHSSrandomiseFHSSsequence();

#ifdef Regulatory_Domain_AU_915
  Serial.println("Setting 915MHz Mode");
  Radio.RFmodule = RFMOD_SX1276;        //define radio module here
  // Radio.SetOutputPower(0b0000); // 15dbm = 32mW
  // Radio.SetOutputPower(0b0001); // 18dbm = 40mW
  // Radio.SetOutputPower(0b0101); // 20dbm = 100mW
  Radio.SetOutputPower(0b1000); // 23dbm = 200mW
  // Radio.SetOutputPower(0b1100); // 27dbm = 500mW
  // Radio.SetOutputPower(0b1111); // 30dbm = 1000mW
#elif defined Regulatory_Domain_AU_433
  Serial.println("Setting 433MHz Mode");
  Radio.RFmodule = RFMOD_SX1278;        //define radio module here
  Radio.SetOutputPower(0b1111);
#endif

  Radio.SetFrequency(GetInitialFreq()); //set frequency first or an error will occur!!!

  Radio.HighPowerModule = true; //IMPORTANT! DEFINE IF 1W module or 100mW module

  Radio.RXdoneCallback1 = &ProcessTLMpacket;

  Radio.TXdoneCallback1 = &HandleFHSS;
  Radio.TXdoneCallback2 = &HandleTLM;
  Radio.TXdoneCallback3 = &HandleUpdateParameter;

  Radio.TimerDoneCallback = &SendRCdataToRF;

  crsf.RCdataCallback1 = &CheckChannels5to8Change;
  crsf.connected = &Radio.StartTimerTask;
  crsf.disconnected = &Radio.StopTimerTask;
  crsf.RecvParameterUpdate = &ParamUpdateReq;

  Radio.Begin();
  SetRFLinkRate(RF_RATE_200HZ);
  crsf.Begin();
}

void loop()
{

  updateLEDs(isRXconnected, ExpressLRS_currAirRate.TLMinterval);

  if (millis() > (RXconnectionLostTimeout + LastTLMpacketRecvMillis))
  {
    isRXconnected = false;
  }

  if (millis() > (PacketRateLastChecked + PacketRateInterval)) //just some debug data
  {

    // if (isRXconnected)
    // {
    //   if ((Radio.RXdataBuffer[2] < 30 || Radio.RXdataBuffer[4] < 10))
    //   {
    //     IncreasePower();
    //   }
    //   if (Radio.RXdataBuffer[2] > 60 || Radio.RXdataBuffer[4] > 40)
    //   {
    //     DecreasePower();
    //   }
    //   crsf.sendLinkStatisticsToTX();
    // }

    float targetFrameRate = (ExpressLRS_currAirRate.rate * (1.0 / ExpressLRS_currAirRate.TLMinterval));
    PacketRateLastChecked = millis();
    PacketRate = (float)packetCounteRX_TX / (float)(PacketRateInterval);
    linkQuality = int((((float)PacketRate / (float)targetFrameRate) * 100000.0));

    if (linkQuality > 99)
    {
      linkQuality = 99;
    }
    packetCounteRX_TX = 0;
  }
}<|MERGE_RESOLUTION|>--- conflicted
+++ resolved
@@ -380,36 +380,6 @@
 //   }
 // }
 
-<<<<<<< HEAD
-void UpdateAirRate()
-{
-  if (ChangeAirRateRequested && ChangeAirRateSentUpdate == true) //airrate change has been changed and we also informed the slave
-  {
-    uint32_t startTime = micros();
-    Serial.println("changing RF rate");
-    int data = crsf.ChannelDataIn[7];
-
-    if (data >= 0 && data < 743)
-    {
-      SetRFLinkRate(RF_RATE_200HZ);
-    }
-
-    if (data >= 743 && data < 1313)
-    {
-      SetRFLinkRate(RF_RATE_100HZ);
-    }
-
-    if (data >= 1313 && data <= 1811)
-    {
-      SetRFLinkRate(RF_RATE_50HZ);
-    }
-    ChangeAirRateRequested = false;
-    Serial.println(micros() - startTime);
-  }
-}
-
-=======
->>>>>>> be845b6a
 void DetectOtherRadios()
 {
 
