--- conflicted
+++ resolved
@@ -235,12 +235,7 @@
         if ((inCRC == calculatedCRC))
         {
             packetCounter++;
-<<<<<<< HEAD
             addPacketToLQ();
-
-            getRFlinkInfo(); // run if CRC is valid
-=======
->>>>>>> b22fe8d2
 
             LastValidPacket = millis();
 
