--- conflicted
+++ resolved
@@ -74,12 +74,8 @@
 	${env.extra_scripts}
 	pre:python/build_html.py
 lib_deps =
-<<<<<<< HEAD
 	makuna/NeoPixelBus @ 2.6.9
-	ottowinter/ESPAsyncWebServer-esphome @ ^1.3.0
-=======
 	ottowinter/ESPAsyncWebServer-esphome @ 2.1.0
->>>>>>> 80927794
 upload_speed = 460800
 monitor_speed = 420000
 monitor_filters = esp8266_exception_decoder
