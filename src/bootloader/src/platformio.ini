[platformio]
src_dir = Src
lib_dir = Drivers

[env]
#platform = ststm32@7.2.0
platform = ststm32 #@8.1.0
framework = stm32cube
build_unflags = -nostartfiles -nostdlib
board_build.ldscript = linker/stm32.ld
upload_protocol = custom
extra_scripts =
	python/upload_stlink.py
debug_build_flags = -O0 -ggdb3 -g3
debug_tool = stlink
monitor_speed = 420000

[generic]
VERSION = -D BOOTLOADER_VERSION=0.5.3
flags_hal =
    ${generic.VERSION}
    -Wl,-Map,firmware.map
flags =
    ${generic.flags_hal}
    -D USE_FULL_LL_DRIVER=1

# ========================

[r9m_generic]
flags =
    -D MCU_TYPE=R9M
    -D PIN_LED_RED="A,11"
    -D PIN_LED_GREEN="A,12"
    -D DUPLEX_PIN="A,5"
    # S.Port = UART3
    -D UART_RX_PIN="B,11"
    -D UART_TX_PIN="B,10"
    -D UART_BAUD=57600
    # ESPbackpack = UART1
    -D UART_RX_PIN_2ND="A,10"
    -D UART_TX_PIN_2ND="A,9"
    -D UART_BAUD_2ND=115200
    -D STK500=1
    -Wl,--defsym=RAM_SIZE=20K
    -Wl,--defsym=FLASH_SIZE=8K
    -D FLASH_APP_OFFSET=0x4000u
    ${generic.flags}

[env:R9M]
board = bluepill_f103c8_128k
board_build.mcu = stm32f103c8t6
board_build.f_cpu = 72000000L
board_upload.maximum_size = 8192
build_flags =
    ${r9m_generic.flags}
    -Wl,--defsym=FLASH_OFFSET=0x0

[env:R9M_stock]
extends = env:R9M
build_flags =
    ${r9m_generic.flags}
    -Wl,--defsym=FLASH_OFFSET=0x2000

# ========================
# ============================
[r9slim_generic]
flags =
    -D MCU_TYPE=R9SLIM
    -D PIN_LED_RED="A,11"
    -D PIN_LED_GREEN="A,12"
    -D UART_RX_PIN="A,3"
    -D UART_TX_PIN="A,2"
    -D HSI_VALUE=8000000
    -Wl,--defsym=RAM_SIZE=20K
    -Wl,--defsym=FLASH_SIZE=16K
    ${generic.flags}
[env:R9SLIM]
board = stm32f103c8
build_flags =
    ${r9slim_generic.flags}
    -D PIN_BUTTON="C,13"
    -Wl,--defsym=FLASH_OFFSET=0x0
    -D FLASH_APP_OFFSET=0x8000u

[env:R9SLIM_stock]
board = ${env:R9SLIM.board}
board_build.ldscript = ${env:R9SLIM.board_build.ldscript}
board_upload.maximum_size = 8192
build_flags =
    ${r9slim_generic.flags}
    -D PIN_BUTTON="C,13"
    -Wl,--defsym=FLASH_OFFSET=0x2000
    -D FLASH_APP_OFFSET=0x8000u

[env:R9SLIM_no_btn]
board = ${env:R9SLIM.board}
board_build.ldscript = ${env:R9SLIM.board_build.ldscript}
board_upload.maximum_size = 16384
build_flags =
    ${r9slim_generic.flags}
    -Wl,--defsym=FLASH_OFFSET=0x0
    -D FLASH_APP_OFFSET=0x8000u

[env:R9SLIM_no_btn_stock]
board = ${env:R9SLIM.board}
board_build.ldscript = ${env:R9SLIM.board_build.ldscript}
board_upload.maximum_size = 16384
build_flags =
    ${r9slim_generic.flags}
    -Wl,--defsym=FLASH_OFFSET=0x2000
    -D FLASH_APP_OFFSET=0x8000u

# ========================

# ========================

[r9mm_generic]
flags =
    -D MCU_TYPE=R9MM
    -D PIN_LED_RED="C,1"
    -D PIN_LED_GREEN="B,3"
    # USART1
    -D UART_RX_PIN="A,10"
    -D UART_TX_PIN="A,9"
    -D HSI_VALUE=8000000
    -Wl,--defsym=RAM_SIZE=20K
    ${generic.flags}

[env:R9MM]
board = genericSTM32F103RB
board_build.mcu = stm32f103rbt6
board_build.f_cpu = 72000000L
board_upload.maximum_size = 32768
build_flags =
    ${r9mm_generic.flags}
    -D PIN_BUTTON="C,13"
    -Wl,--defsym=FLASH_OFFSET=0x0
    -Wl,--defsym=FLASH_SIZE=32K
    -D FLASH_APP_OFFSET=0x8000u

[env:R9MM_stock]
board = ${env:R9MM.board}
board_build.mcu = ${env:R9MM.board_build.mcu}
board_build.f_cpu = ${env:R9MM.board_build.f_cpu}
board_build.ldscript = ${env:R9MM.board_build.ldscript}
board_upload.maximum_size = 8192
build_flags =
    ${r9mm_generic.flags}
    -D PIN_BUTTON="C,13"
    -Wl,--defsym=FLASH_OFFSET=0x2000
    -Wl,--defsym=FLASH_SIZE=8K
    -D FLASH_APP_OFFSET=0x8000u
    # S.Port = UART3
    #-D UART_RX_PIN_2ND="B,8"
    #-D UART_TX_PIN_2ND="B,9"
    #-D UART_BAUD_2ND=57600
    #-D DUPLEX_PIN="A,5"

[env:R9MM_no_btn]
board = ${env:R9MM.board}
board_build.mcu = ${env:R9MM.board_build.mcu}
board_build.f_cpu = ${env:R9MM.board_build.f_cpu}
board_build.ldscript = ${env:R9MM.board_build.ldscript}
board_upload.maximum_size = 16384
build_flags =
    ${r9mm_generic.flags}
    -Wl,--defsym=FLASH_OFFSET=0x2000
    -Wl,--defsym=FLASH_SIZE=16K
    -D FLASH_APP_OFFSET=0x8000u

[env:R9MM_no_btn_stock]
board = ${env:R9MM.board}
board_build.mcu = ${env:R9MM.board_build.mcu}
board_build.f_cpu = ${env:R9MM.board_build.f_cpu}
board_build.ldscript = ${env:R9MM.board_build.ldscript}
board_upload.maximum_size = 16384
build_flags =
    ${r9mm_generic.flags}
    -Wl,--defsym=FLASH_OFFSET=0x2000
    -Wl,--defsym=FLASH_SIZE=16K
    -D FLASH_APP_OFFSET=0x8000u

# ========================

[r9mx_generic]
flags =
    -D MCU_TYPE=R9MX
    -D STM32L4xx=1
    -D PIN_LED_RED="B,2"
    -D PIN_LED_GREEN="B,3"
    # USART1
    -D UART_RX_PIN="A,10"
    -D UART_TX_PIN="A,9"
    -D HSI_VALUE=16000000
    -Wl,--defsym=RAM_SIZE=64K
    -Wl,--defsym=FLASH_SIZE=16K
    -D FLASH_APP_OFFSET=0x8000u
    ${generic.flags}
    #${generic.flags_hal}

[env:R9MX]
board = ${env:R9MX_no_btn.board}
board_build.mcu = ${env:R9MX_no_btn.board_build.mcu}
board_upload.maximum_size = ${env:R9MX_no_btn.board_upload.maximum_size}
build_flags =
    ${env:R9MX_no_btn.build_flags}
    -D PIN_BUTTON="B,0"

[env:R9MX_stock]
board = ${env:R9MX_no_btn_stock.board}
board_build.mcu = ${env:R9MX_no_btn_stock.board_build.mcu}
board_upload.maximum_size = ${env:R9MX_no_btn_stock.board_upload.maximum_size}
build_flags =
    ${env:R9MX_no_btn_stock.build_flags}
    -D PIN_BUTTON="B,0"

[env:R9MX_no_btn]
board = nucleo_l433rc_p
board_build.mcu = stm32l433cby6
board_upload.maximum_size = 16384
build_flags =
    ${r9mx_generic.flags}
    -Wl,--defsym=FLASH_OFFSET=0x0

[env:R9MX_no_btn_stock]
board = ${env:R9MX_no_btn.board}
board_build.mcu = ${env:R9MX_no_btn.board_build.mcu}
board_upload.maximum_size = ${env:R9MX_no_btn.board_upload.maximum_size}
build_flags =
    ${r9mx_generic.flags}
    -Wl,--defsym=FLASH_OFFSET=0x2000

# ========================

[slim_plus_generic]
button =
    -D PIN_BUTTON="C,13"
flags =
    -D MCU_TYPE=R9SLIM_PLUS
    # USART3 RX
    -D UART_RX_PIN="B,11"
    # USART1 TX
    -D UART_TX_PIN="A,9"
slim_plus =
    -D PIN_LED_RED="A,11"
    -D PIN_LED_GREEN="A,12"
    -D HSI_VALUE=8000000
    -D FLASH_APP_OFFSET=0x8000u
    -Wl,--defsym=FLASH_SIZE=16K
    ${generic.flags}

[env:R9SLIM_PLUS]
extends = env:R9SLIM_PLUS_no_btn
build_flags =
    ${env:R9SLIM_PLUS_no_btn.build_flags}
    ${slim_plus_generic.button}

[env:R9SLIM_PLUS_stock]
extends = env:R9SLIM_PLUS_no_btn
build_flags =
    ${env:R9SLIM_PLUS_no_btn_stock.build_flags}
    ${slim_plus_generic.button}

[env:R9SLIM_PLUS_no_btn]
board = stm32f103c8
build_flags =
    ${slim_plus_generic.flags}
    ${slim_plus_generic.slim_plus}
    -Wl,--defsym=FLASH_OFFSET=0x0
    -Wl,--defsym=RAM_SIZE=20K

[env:R9SLIM_PLUS_no_btn_stock]
extends = env:R9SLIM_PLUS_no_btn
build_flags =
    ${slim_plus_generic.flags}
    ${slim_plus_generic.slim_plus}
    -Wl,--defsym=FLASH_OFFSET=0x2000
    -Wl,--defsym=RAM_SIZE=20K

# ========================

[env:R9SLIM_PLUS_OTA]
extends = env:R9SLIM_PLUS_OTA_no_btn
build_flags =
    ${env:R9SLIM_PLUS_OTA_no_btn.build_flags}
    ${slim_plus_generic.button}

[env:R9SLIM_PLUS_OTA_stock]
extends = env:R9SLIM_PLUS_OTA_no_btn
build_flags =
    ${env:R9SLIM_PLUS_OTA_no_btn_stock.build_flags}
    ${slim_plus_generic.button}

[env:R9SLIM_PLUS_OTA_no_btn]
board = stm32f303
board_upload.maximum_size = 16384
build_flags =
    ${slim_plus_generic.flags}
    ${slim_plus_generic.slim_plus}
    -Wl,--defsym=FLASH_OFFSET=0x0
    -Wl,--defsym=RAM_SIZE=40K

[env:R9SLIM_PLUS_OTA_no_btn_stock]
extends = env:R9SLIM_PLUS_OTA_no_btn
build_flags =
    ${slim_plus_generic.flags}
    ${slim_plus_generic.slim_plus}
    -Wl,--defsym=FLASH_OFFSET=0x2000
    -Wl,--defsym=RAM_SIZE=40K

# ========================

[r9m_lp_generic]
flags =
    -D MCU_TYPE=R9MLP
    -D UART_RX_PIN="B,11"
    -D UART_TX_PIN="B,10"
    -D UART_BAUD=57600
    -D DUPLEX_PIN="B,2"
    -D DUPLEX_INVERTED=1
    -D PIN_LED_RED="B,3"
    -D PIN_LED_GREEN="A,15"
    -D STK500=1
    -D FLASH_APP_OFFSET=0x8000u
    -Wl,--defsym=FLASH_SIZE=16K
    ${generic.flags}

[env:R9M_LITE_PRO]
board = stm32f303
board_upload.maximum_size = 16384
build_flags =
    ${r9m_lp_generic.flags}
    -Wl,--defsym=FLASH_OFFSET=0x0
    -Wl,--defsym=RAM_SIZE=40K

# ========================

[jumper_generic]
flags =
    ${slim_plus_generic.slim_plus}
    -D MCU_TYPE=JUMPER_R900
    -Wl,--defsym=FLASH_OFFSET=0
    -Wl,--defsym=RAM_SIZE=20K
button =
    -D PIN_BUTTON="C,13"
    #-D BUTTON_INVERTED=0
    #-D BUTTON_FLOATING=1

[env:Jumper_R900_no_btn]
extends = env:R9SLIM_PLUS
build_flags =
    ${jumper_generic.flags}
    # USART2
    -D UART_RX_PIN="A,3"
    -D UART_TX_PIN="A,2"

[env:Jumper_R900]
extends = env:Jumper_R900_no_btn
build_flags =
    ${env:Jumper_R900_no_btn.build_flags}
    ${jumper_generic.button}

[env:Jumper_R900_SPORT]
extends = env:Jumper_R900_no_btn
build_flags =
    ${jumper_generic.flags}
    # USART1 TX, half duplex
    -D UART_TX_PIN="A,9"

[env:Jumper_R900_SPORT_no_btn]
extends = env:Jumper_R900_SPORT
build_flags =
    ${env:Jumper_R900_SPORT.build_flags}
    ${jumper_generic.button}

# ========================

[env:GHOST_TX]
board = stm32f303
board_upload.maximum_size = 16384
build_flags =
    -D MCU_TYPE=GHOST_TX
    -D WS2812_LED_PIN="B,6"
    -D STK500=1
    -D UART_TX_PIN="A,10"
    -D UART_BAUD=57600
    -D UART_INV=1
    -D HSI_VALUE=8000000
    -Wl,--defsym=RAM_SIZE=40K
    -Wl,--defsym=FLASH_OFFSET=0x0
    -Wl,--defsym=FLASH_SIZE=16K
    -D FLASH_APP_OFFSET=0x4000u
    ${generic.flags}

[env:GHOST_ATTO]
# Version 1.2
board = stm32f301
board_upload.maximum_size = 16384
build_flags =
    -D MCU_TYPE=GHOST_ATTO_v1_2
    -D WS2812_LED_PIN="A,7"
    -D PIN_BUTTON="A,12"
    # USART1 TX, AFIO=1
    -D UART_RX_PIN="B,6"
    # USART2 TX
    -D UART_TX_PIN="A,2"
    -D HSI_VALUE=8000000
    -Wl,--defsym=RAM_SIZE=16K
    -Wl,--defsym=FLASH_OFFSET=0x0
    -Wl,--defsym=FLASH_SIZE=16K
    -D FLASH_APP_OFFSET=0x4000u
    ${generic.flags}

# ========================

[IGNORE_env:RHF76_052]
board = rhf76_052
board_build.mcu = stm32l051c8t6
board_build.f_cpu = 32000000L
board_upload.maximum_size = 16384
build_flags =
    -D MCU_TYPE=RHF76_052
    -D PIN_LED_RED="B,4"
    # USART1, AFIO=1
    -D UART_RX_PIN="B,7"
    -D UART_TX_PIN="B,6"
    -Wl,--defsym=RAM_SIZE=8K
    -Wl,--defsym=FLASH_OFFSET=0x0
    -Wl,--defsym=FLASH_SIZE=16K
    -D FLASH_APP_OFFSET=0x4000u
    -D HSE_VALUE=12000000U
    ${generic.flags}

# ========================

[IGNORE_env:RAK4200]
board = rak4200
board_upload.maximum_size = 16384
build_flags =
    -D MCU_TYPE=RAK4200
    -D PIN_LED_RED="A,12"
    # USART1
    -D UART_RX_PIN="A,10"
    -D UART_TX_PIN="A,9"
    -D HSI_VALUE=16000000
    -Wl,--defsym=RAM_SIZE=20K
    -Wl,--defsym=FLASH_OFFSET=0x0
    -Wl,--defsym=FLASH_SIZE=16K
    -D FLASH_APP_OFFSET=0x4000u
    ${generic.flags}

# ========================

[IGNORE_env:RAK811]
board = rak811_tracker
board_build.mcu = stm32l151rbt6
board_build.f_cpu = 32000000L
board_upload.maximum_size = 16384
build_flags =
    -D MCU_TYPE=RAK811
    -D STM32L1xx
    #-D PIN_LED_RED=","
    # USART1, AFIO=1
    -D UART_RX_PIN="B,7"
    -D UART_TX_PIN="B,6"
    -Wl,--defsym=FLASH_SIZE=16K
    -D FLASH_APP_OFFSET=0x4000u
    ${generic.flags}

# ========================

[env:SX1280_RX_2020_PCB_v0.2]
board = stm32f103c8
build_flags =
    -D MCU_TYPE=SX1280_RX_2020_v0_2
    -D PIN_LED_RED="B,15"
    # USART1
    -D UART_RX_PIN="A,10"
    -D UART_TX_PIN="A,9"
    -Wl,--defsym=RAM_SIZE=20K
    -Wl,--defsym=FLASH_OFFSET=0x0
    -Wl,--defsym=FLASH_SIZE=16K
    -D FLASH_APP_OFFSET=0x4000u
    ${generic.flags}

# ========================

[env:SX1280_RX_Nano_PCB_v0.5]
board = nucleo_l432kc
board_build.mcu = stm32l432kbu6
board_build.f_cpu = 80000000L
board_upload.maximum_size = 16384
build_flags =
    -D MCU_TYPE=SX1280_RX_CCG_NANO_v0_5
    -D STM32L4xx=1
    -D PIN_BUTTON="A,3"
    -D PIN_LED_RED="B,5"
    # USART1, AFIO=1
    -D UART_RX_PIN="B,7"
    -D UART_TX_PIN="B,6"
    -D HSI_VALUE=16000000
    -Wl,--defsym=RAM_SIZE=64K
    -Wl,--defsym=FLASH_OFFSET=0x0
    -Wl,--defsym=FLASH_SIZE=16K
    -D FLASH_APP_OFFSET=0x4000u
    ${generic.flags}

# ========================

<<<<<<< HEAD
# The bootloader used on the FM30 is a DFU bootloader (modded for 16MHz/button/strings)
# https://github.com/davidgfnet/stm32-dfu-bootloader
;[env:FM30]
;board = bluepill_f103c8
;board_upload.maximum_size = 8192
;build_flags =
;    -D MCU_TYPE=FM30
;    -D PIN_LED_RED="B,2"
;    -D LED_RED_INVERTED=1
;    -D PIN_LED_GREEN="A,7"
;    -D LED_GREEN_INVERTED=1
;    -D PIN_BUTTON="B,0"
;    # S.Port = UART1
;    -D STK500=1
;    -D UART_RX_PIN="A,10"
;    -D UART_TX_PIN="A,9"
;    -D DUPLEX_PIN="B,7"
;    #-D DUPLEX_INVERTED=1
;    #-D UART_INV=1
;    -D UART_BAUD=57600
;    -D FLASH_APP_OFFSET=0x2000u
;    -Wl,--defsym=RAM_SIZE=20K
;    -Wl,--defsym=FLASH_SIZE=8K
;    -Wl,--defsym=FLASH_OFFSET=0x0
;    ${generic.flags}
=======
[env:voyager_900]
board = stm32f103c8
build_flags =
    -D MCU_TYPE=VOYAGER_900
    -D PIN_LED_RED="A,11"
    -D UART_RX_PIN="A,10"
    -D UART_TX_PIN="A,9"
    -D HSI_VALUE=8000000
    -Wl,--defsym=RAM_SIZE=20K
    -Wl,--defsym=FLASH_OFFSET=0
    -Wl,--defsym=FLASH_SIZE=16K
    -D FLASH_APP_OFFSET=0x8000u
    ${generic.flags}
>>>>>>> 276a0d17

# ========================<|MERGE_RESOLUTION|>--- conflicted
+++ resolved
@@ -507,7 +507,22 @@
 
 # ========================
 
-<<<<<<< HEAD
+[env:voyager_900]
+board = stm32f103c8
+build_flags =
+    -D MCU_TYPE=VOYAGER_900
+    -D PIN_LED_RED="A,11"
+    -D UART_RX_PIN="A,10"
+    -D UART_TX_PIN="A,9"
+    -D HSI_VALUE=8000000
+    -Wl,--defsym=RAM_SIZE=20K
+    -Wl,--defsym=FLASH_OFFSET=0
+    -Wl,--defsym=FLASH_SIZE=16K
+    -D FLASH_APP_OFFSET=0x8000u
+    ${generic.flags}
+
+# ========================
+
 # The bootloader used on the FM30 is a DFU bootloader (modded for 16MHz/button/strings)
 # https://github.com/davidgfnet/stm32-dfu-bootloader
 ;[env:FM30]
@@ -532,21 +547,4 @@
 ;    -Wl,--defsym=RAM_SIZE=20K
 ;    -Wl,--defsym=FLASH_SIZE=8K
 ;    -Wl,--defsym=FLASH_OFFSET=0x0
-;    ${generic.flags}
-=======
-[env:voyager_900]
-board = stm32f103c8
-build_flags =
-    -D MCU_TYPE=VOYAGER_900
-    -D PIN_LED_RED="A,11"
-    -D UART_RX_PIN="A,10"
-    -D UART_TX_PIN="A,9"
-    -D HSI_VALUE=8000000
-    -Wl,--defsym=RAM_SIZE=20K
-    -Wl,--defsym=FLASH_OFFSET=0
-    -Wl,--defsym=FLASH_SIZE=16K
-    -D FLASH_APP_OFFSET=0x8000u
-    ${generic.flags}
->>>>>>> 276a0d17
-
-# ========================+;    ${generic.flags}