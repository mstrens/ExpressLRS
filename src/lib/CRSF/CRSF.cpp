--- conflicted
+++ resolved
@@ -687,30 +687,6 @@
 
         memcpy((uint16_t *)ChannelDataInPrev, (uint16_t *)ChannelDataIn, 16); //before we write the new RC channel data copy the old data
 
-<<<<<<< HEAD
-#if 0
-        const crsf_channels_t *const rcChannels = (crsf_channels_t *)&CRSF::SerialInBuffer[SERIAL_PACKET_OFFSET];
-        ChannelDataIn[0] = (rcChannels->ch0);
-        ChannelDataIn[1] = (rcChannels->ch1);
-        ChannelDataIn[2] = (rcChannels->ch2);
-        ChannelDataIn[3] = (rcChannels->ch3);
-        ChannelDataIn[4] = (rcChannels->ch4);
-        ChannelDataIn[5] = (rcChannels->ch5);
-        ChannelDataIn[6] = (rcChannels->ch6);
-        ChannelDataIn[7] = (rcChannels->ch7);
-        ChannelDataIn[8] = (rcChannels->ch8);
-        ChannelDataIn[9] = (rcChannels->ch9);
-        ChannelDataIn[10] = (rcChannels->ch10);
-        ChannelDataIn[11] = (rcChannels->ch11);
-        ChannelDataIn[12] = (rcChannels->ch12);
-        ChannelDataIn[13] = (rcChannels->ch13);
-        ChannelDataIn[14] = (rcChannels->ch14);
-        ChannelDataIn[15] = (rcChannels->ch15);
-#else
-        memcpy((void *)ChannelDataIn, (void *)&CRSF::SerialInBuffer[SERIAL_PACKET_OFFSET], sizeof(crsf_channels_t));
-#endif
-    }
-=======
             const crsf_channels_t *const rcChannels = (crsf_channels_t *)&CRSF::SerialInBuffer[SERIAL_PACKET_OFFSET];
             ChannelDataIn[0] = (rcChannels->ch0);
             ChannelDataIn[1] = (rcChannels->ch1);
@@ -729,7 +705,6 @@
             ChannelDataIn[14] = (rcChannels->ch14);
             ChannelDataIn[15] = (rcChannels->ch15);
         }
->>>>>>> 135d2285
 
     void ICACHE_RAM_ATTR CRSF::FlushSerial()
     {
