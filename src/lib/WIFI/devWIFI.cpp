--- conflicted
+++ resolved
@@ -186,13 +186,8 @@
   else
   {
     //DBGLN("MSP2WIFI: can't send");
-<<<<<<< HEAD
-    //delay(100);
-    //MSP2WIFI(msg, len);
-=======
     delay(50);
     MSP2WIFI(msg, len);
->>>>>>> 9b4158b9
   }
   // WifiToMspServer->textAll(msg, len);
   // ws.textAll(msg, len);
@@ -675,38 +670,22 @@
     
  // }
 
-<<<<<<< HEAD
   // if ((CompareArrays((uint8_t *)data, MSPprevCmd, len) == false) || (millis() - CompArrayTimeMillis > CompArrayTimeout)) // don't send the same CMD again, wait a sec.
   // {
   //   CompArrayTimeMillis = millis();
   //   memcpy(MSPprevCmd, (uint8_t *)data, len);
    crsf.msp2crsf.parse((uint8_t *)data, len);
-=======
-  if ((CompareArrays((uint8_t *)data, MSPprevCmd, len) == false) || (millis() - CompArrayTimeMillis > CompArrayTimeout)) // don't send the same CMD again, wait a sec.
-  {
-    CompArrayTimeMillis = millis();
-    memcpy(MSPprevCmd, (uint8_t *)data, len);
-    crsf.msp2crsf.parse((uint8_t *)data, len);
->>>>>>> 9b4158b9
 
     if (crsf.msp2crsf.FIFOout.size() > 0)
     {
       MSPclient = client;
       DBGLN("$Q L: %d", crsf.msp2crsf.FIFOout.size());
     }
-<<<<<<< HEAD
   // }
   // else
   // {
   //   DBGLN("Skip MSP CMD");
   // }
-=======
-  }
-  else
-  {
-    DBGLN("Skip MSP CMD");
-  }
->>>>>>> 9b4158b9
 
     // // int i = 0;
     // char buf[len * 3];
