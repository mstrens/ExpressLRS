#pragma once

typedef enum
{
    SX127x_OPMODE_FSK_OOK = 0b00000000,
    SX127x_OPMODE_LORA = 0b10000000,
    SX127X_ACCESS_SHARED_REG_OFF = 0b00000000,
    SX127X_ACCESS_SHARED_REG_ON = 0b01000000
} SX127x_ModulationModes;

typedef enum
{
    SX127x_OPMODE_SLEEP = 0b00000000,
    SX127x_OPMODE_STANDBY = 0b00000001,
    SX127x_OPMODE_FSTX = 0b00000010,
    SX127x_OPMODE_TX = 0b00000011,
    SX127x_OPMODE_FSRX = 0b00000100,
    SX127x_OPMODE_RXCONTINUOUS = 0b00000101,
    SX127x_OPMODE_RXSINGLE = 0b00000110,
    SX127x_OPMODE_CAD = 0b00000111,
} SX127x_RadioOPmodes;

typedef enum
{
    SX127x_BW_7_80_KHZ = 0b00000000,
    SX127x_BW_10_40_KHZ = 0b00010000,
    SX127x_BW_15_60_KHZ = 0b00100000,
    SX127x_BW_20_80_KHZ = 0b00110000,
    SX127x_BW_31_25_KHZ = 0b01000000,
    SX127x_BW_41_70_KHZ = 0b01010000,
    SX127x_BW_62_50_KHZ = 0b01100000,
    SX127x_BW_125_00_KHZ = 0b01110000,
    SX127x_BW_250_00_KHZ = 0b10000000,
    SX127x_BW_500_00_KHZ = 0b10010000
} SX127x_Bandwidth;

typedef enum
{
    SX127x_SF_6 = 0b01100000,
    SX127x_SF_7 = 0b01110000,
    SX127x_SF_8 = 0b10000000,
    SX127x_SF_9 = 0b10010000,
    SX127x_SF_10 = 0b10100000,
    SX127x_SF_11 = 0b10110000,
    SX127x_SF_12 = 0b11000000
} SX127x_SpreadingFactor;

typedef enum
{
    SX127x_CR_4_5 = 0b00000010,
    SX127x_CR_4_6 = 0b00000100,
    SX127x_CR_4_7 = 0b00000110,
    SX127x_CR_4_8 = 0b00001000,
} SX127x_CodingRate;

// SX127x series common registers
#define SX127X_REG_FIFO 0x00
#define SX127X_REG_OP_MODE 0x01
#define SX127X_REG_FRF_MSB 0x06
#define SX127X_REG_FRF_MID 0x07
#define SX127X_REG_FRF_LSB 0x08
#define SX127X_REG_PA_CONFIG 0x09
#define SX127X_REG_PA_RAMP 0x0A
#define SX127X_REG_OCP 0x0B
#define SX127X_REG_LNA 0x0C
#define SX127X_REG_FIFO_ADDR_PTR 0x0D
#define SX127X_REG_FIFO_TX_BASE_ADDR 0x0E
#define SX127X_REG_FIFO_RX_BASE_ADDR 0x0F
#define SX127X_REG_FIFO_RX_CURRENT_ADDR 0x10
#define SX127X_REG_IRQ_FLAGS_MASK 0x11
#define SX127X_REG_IRQ_FLAGS 0x12
#define SX127X_REG_RX_NB_BYTES 0x13
#define SX127X_REG_RX_HEADER_CNT_VALUE_MSB 0x14
#define SX127X_REG_RX_HEADER_CNT_VALUE_LSB 0x15
#define SX127X_REG_RX_PACKET_CNT_VALUE_MSB 0x16
#define SX127X_REG_RX_PACKET_CNT_VALUE_LSB 0x17
#define SX127X_REG_MODEM_STAT 0x18
#define SX127X_REG_PKT_SNR_VALUE 0x19
#define SX127X_REG_PKT_RSSI_VALUE 0x1A
#define SX127X_REG_RSSI_VALUE 0x1B
#define SX127X_REG_HOP_CHANNEL 0x1C
#define SX127X_REG_MODEM_CONFIG_1 0x1D
#define SX127X_REG_MODEM_CONFIG_2 0x1E
#define SX127X_REG_SYMB_TIMEOUT_LSB 0x1F
#define SX127X_REG_PREAMBLE_MSB 0x20
#define SX127X_REG_PREAMBLE_LSB 0x21
#define SX127X_REG_PAYLOAD_LENGTH 0x22
#define SX127X_REG_MAX_PAYLOAD_LENGTH 0x23
#define SX127X_REG_HOP_PERIOD 0x24
#define SX127X_REG_FIFO_RX_BYTE_ADDR 0x25
#define SX127X_REG_FEI_MSB 0x28
#define SX127X_REG_FEI_MID 0x29
#define SX127X_REG_FEI_LSB 0x2A
#define SX127X_REG_RSSI_WIDEBAND 0x2C
#define SX127X_REG_DETECT_OPTIMIZE 0x31
#define SX127X_REG_INVERT_IQ 0x33
#define SX127X_REG_DETECTION_THRESHOLD 0x37
#define SX127X_REG_SYNC_WORD 0x39
#define SX127X_REG_DIO_MAPPING_1 0x40
#define SX127X_REG_DIO_MAPPING_2 0x41
#define SX127X_REG_VERSION 0x42

// SX127X_REG_PA_CONFIG
#define SX127X_PA_SELECT_RFO 0b00000000    //  7     7     RFO pin output, power limited to +14 dBm
#define SX127X_PA_SELECT_BOOST 0b10000000  //  7     7     PA_BOOST pin output, power limited to +20 dBm
#define SX127X_OUTPUT_POWER 0b00001111     //  3     0     output power: P_out = 17 - (15 - OUTPUT_POWER) [dBm] for PA_SELECT_BOOST
<<<<<<< HEAD
#if defined(USE_SX1276_RFO_HF)
=======
#if defined(TARGET_TX_BETAFPV_900_V1) || defined(TARGET_TX_BETAFPV_900_MICRO_V1)
>>>>>>> beff021f
    #define SX127X_MAX_OUTPUT_POWER 0b00000000 //              Enable max output power
#else
    #define SX127X_MAX_OUTPUT_POWER 0b01110000 //              Enable max output power
#endif
// SX127X_REG_OCP
#define SX127X_OCP_OFF 0b00000000   //  5     5     PA overload current protection disabled
#define SX127X_OCP_ON 0b00100000    //  5     5     PA overload current protection enabled
#define SX127X_OCP_TRIM 0b00001011  //  4     0     OCP current: I_max(OCP_TRIM = 0b1011) = 100 mA
#define SX127X_OCP_150MA 0b00010010 //  4     0     OCP current: I_max(OCP_TRIM = 10010) = 150 mA

// SX127X_REG_LNA
#define SX127X_LNA_GAIN_0 0b00000000    //  7     5     LNA gain setting:   not used
#define SX127X_LNA_GAIN_1 0b00100000    //  7     5                         max gain
#define SX127X_LNA_GAIN_2 0b01000000    //  7     5                         .
#define SX127X_LNA_GAIN_3 0b01100000    //  7     5                         .
#define SX127X_LNA_GAIN_4 0b10000000    //  7     5                         .
#define SX127X_LNA_GAIN_5 0b10100000    //  7     5                         .
#define SX127X_LNA_GAIN_6 0b11000000    //  7     5                         min gain
#define SX127X_LNA_GAIN_7 0b11100000    //  7     5                         not used
#define SX127X_LNA_BOOST_OFF 0b00000000 //  1     0     default LNA current
#define SX127X_LNA_BOOST_ON 0b00000011  //  1     0     150% LNA current

#define SX127X_TX_MODE_SINGLE 0b00000000 //  3     3     single TX
#define SX127X_TX_MODE_CONT 0b00001000   //  3     3     continuous TX
#define SX127X_RX_TIMEOUT_MSB 0b00000000 //  1     0

// SX127X_REG_SYMB_TIMEOUT_LSB
#define SX127X_RX_TIMEOUT_LSB 0b01100100 //  7     0     10 bit RX operation timeout

// SX127X_REG_PREAMBLE_MSB + REG_PREAMBLE_LSB
#define SX127X_PREAMBLE_LENGTH_MSB 0b00000000 //  7     0     2 byte preamble length setting: l_P = PREAMBLE_LENGTH + 4.25
#define SX127X_PREAMBLE_LENGTH_LSB 0b00001000 //  7     0         where l_p = preamble length
//#define SX127X_PREAMBLE_LENGTH_LSB                    0b00000100  //  7     0         where l_p = preamble length  //CHANGED

// SX127X_REG_DETECT_OPTIMIZE
#define SX127X_DETECT_OPTIMIZE_SF_6 0b00000101    //  2     0     SF6 detection optimization
#define SX127X_DETECT_OPTIMIZE_SF_7_12 0b00000011 //  2     0     SF7 to SF12 detection optimization

// SX127X_REG_DETECTION_THRESHOLD
#define SX127X_DETECTION_THRESHOLD_SF_6 0b00001100    //  7     0     SF6 detection threshold
#define SX127X_DETECTION_THRESHOLD_SF_7_12 0b00001010 //  7     0     SF7 to SF12 detection threshold

// SX127X_REG_PA_DAC
#define SX127X_PA_BOOST_OFF 0b00000100 //  2     0     PA_BOOST disabled
#define SX127X_PA_BOOST_ON 0b00000111  //  2     0     +20 dBm on PA_BOOST when OUTPUT_POWER = 0b1111

// SX127X_REG_HOP_PERIOD
#define SX127X_HOP_PERIOD_OFF 0b00000000 //  7     0     number of periods between frequency hops; 0 = disabled
#define SX127X_HOP_PERIOD_MAX 0b11111111 //  7     0

// SX127X_REG_DIO_MAPPING_1
#define SX127X_DIO0_RX_DONE 0b00000000             //  7     6
#define SX127X_DIO0_TX_DONE 0b01000000             //  7     6
#define SX127X_DIO0_CAD_DONE 0b10000000            //  7     6
#define SX127X_DIO1_RX_TIMEOUT 0b00000000          //  5     4
#define SX127X_DIO1_FHSS_CHANGE_CHANNEL 0b00010000 //  5     4
#define SX127X_DIO1_CAD_DETECTED 0b00100000        //  5     4

// SX127X_REG_IRQ_FLAGS
#define SX127X_CLEAR_IRQ_FLAG_RX_TIMEOUT 0b10000000          //  7     7     timeout
#define SX127X_CLEAR_IRQ_FLAG_RX_DONE 0b01000000             //  6     6     packet reception complete
#define SX127X_CLEAR_IRQ_FLAG_PAYLOAD_CRC_ERROR 0b00100000   //  5     5     payload CRC error
#define SX127X_CLEAR_IRQ_FLAG_VALID_HEADER 0b00010000        //  4     4     valid header received
#define SX127X_CLEAR_IRQ_FLAG_TX_DONE 0b00001000             //  3     3     payload transmission complete
#define SX127X_CLEAR_IRQ_FLAG_CAD_DONE 0b00000100            //  2     2     CAD complete
#define SX127X_CLEAR_IRQ_FLAG_FHSS_CHANGE_CHANNEL 0b00000010 //  1     1     FHSS change channel
#define SX127X_CLEAR_IRQ_FLAG_CAD_DETECTED 0b00000001        //  0     0     valid LoRa signal detected during CAD operation

// SX127X_REG_IRQ_FLAGS_MASK
#define SX127X_MASK_IRQ_FLAG_RX_TIMEOUT 0b01111111          //  7     7     timeout
#define SX127X_MASK_IRQ_FLAG_RX_DONE 0b10111111             //  6     6     packet reception complete
#define SX127X_MASK_IRQ_FLAG_PAYLOAD_CRC_ERROR 0b11011111   //  5     5     payload CRC error
#define SX127X_MASK_IRQ_FLAG_VALID_HEADER 0b11101111        //  4     4     valid header received
#define SX127X_MASK_IRQ_FLAG_TX_DONE 0b11110111             //  3     3     payload transmission complete
#define SX127X_MASK_IRQ_FLAG_CAD_DONE 0b11111011            //  2     2     CAD complete
#define SX127X_MASK_IRQ_FLAG_FHSS_CHANGE_CHANNEL 0b11111101 //  1     1     FHSS change channel
#define SX127X_MASK_IRQ_FLAG_CAD_DETECTED 0b11111110        //  0     0     valid LoRa signal detected during CAD operation

// SX127X_REG_FIFO_TX_BASE_ADDR
#define SX127X_FIFO_TX_BASE_ADDR_MAX 0b00000000 //  7     0     allocate the entire FIFO buffer for TX only

// SX127X_REG_FIFO_RX_BASE_ADDR
#define SX127X_FIFO_RX_BASE_ADDR_MAX 0b00000000 //  7     0     allocate the entire FIFO buffer for RX only

// SX127X_REG_SYNC_WORD
//#define SX127X_SYNC_WORD 0xC8 //  200   0     default ExpressLRS sync word - 200Hz
#define SX127X_SYNC_WORD                              0x12        //  18    0     default LoRa sync word
#define SX127X_SYNC_WORD_LORAWAN 0x34 //  52    0     sync word reserved for LoRaWAN networks

#define IRQpin 26

///Added by Sandro
#define SX127x_TXCONTINUOUSMODE_MASK 0xF7
#define SX127x_TXCONTINUOUSMODE_ON 0x08
#define SX127x_TXCONTINUOUSMODE_OFF 0x00
#define SX127x_PPMOFFSET 0x27

///// SX1278 Regs /////
//SX1278 specific register map
#define SX1278_REG_MODEM_CONFIG_3 0x26
#define SX1278_REG_TCXO 0x4B
#define SX1278_REG_PA_DAC 0x4D
#define SX1278_REG_FORMER_TEMP 0x5D
#define SX1278_REG_AGC_REF 0x61
#define SX1278_REG_AGC_THRESH_1 0x62
#define SX1278_REG_AGC_THRESH_2 0x63
#define SX1278_REG_AGC_THRESH_3 0x64
#define SX1278_REG_PLL 0x70

//SX1278 LoRa modem settings
//SX1278_REG_OP_MODE                                                  MSB   LSB   DESCRIPTION
#define SX1278_HIGH_FREQ 0b00000000 //  3     3     access HF test registers
#define SX1278_LOW_FREQ 0b00001000  //  3     3     access LF test registers

//SX1278_REG_FRF_MSB + REG_FRF_MID + REG_FRF_LSB
#define SX1278_FRF_MSB 0x6C //  7     0     carrier frequency setting: f_RF = (F(XOSC) * FRF)/2^19
#define SX1278_FRF_MID 0x80 //  7     0         where F(XOSC) = 32 MHz
#define SX1278_FRF_LSB 0x00 //  7     0               FRF = 3 byte value of FRF registers

//SX1278_REG_PA_CONFIG
#define SX1278_MAX_POWER 0b01110000 //  6     4     max power: P_max = 10.8 + 0.6*MAX_POWER [dBm]; P_max(MAX_POWER = 0b111) = 15 dBm
//#define SX1278_MAX_POWER                              0b00010000  //  6     4     changed

//SX1278_REG_LNA
#define SX1278_LNA_BOOST_LF_OFF 0b00000000 //  4     3     default LNA current

#define SX1278_HEADER_EXPL_MODE 0b00000000 //  0     0     explicit header mode
#define SX1278_HEADER_IMPL_MODE 0b00000001 //  0     0     implicit header mode

//SX1278_REG_MODEM_CONFIG_2
#define SX1278_RX_CRC_MODE_OFF 0b00000000 //  2     2     CRC disabled
#define SX1278_RX_CRC_MODE_ON 0b00000100  //  2     2     CRC enabled

//SX1278_REG_MODEM_CONFIG_3
#define SX1278_LOW_DATA_RATE_OPT_OFF 0b00000000 //  3     3     low data rate optimization disabled
#define SX1278_LOW_DATA_RATE_OPT_ON 0b00001000  //  3     3     low data rate optimization enabled
#define SX1278_AGC_AUTO_OFF 0b00000000          //  2     2     LNA gain set by REG_LNA
#define SX1278_AGC_AUTO_ON 0b00000100           //  2     2     LNA gain set by internal AGC loop

#define SX1276_HEADER_EXPL_MODE 0b00000000 //  0     0     explicit header mode
#define SX1276_HEADER_IMPL_MODE 0b00000001 //  0     0     implicit header mode

#define ERR_NONE 0x00
#define ERR_CHIP_NOT_FOUND 0x01
#define ERR_EEPROM_NOT_INITIALIZED 0x02

#define ERR_PACKET_TOO_LONG 0x10
#define ERR_TX_TIMEOUT 0x11

#define ERR_RX_TIMEOUT 0x20
#define ERR_CRC_MISMATCH 0x21

#define ERR_INVALID_BANDWIDTH 0x30
#define ERR_INVALID_SPREADING_FACTOR 0x31
#define ERR_INVALID_CODING_RATE 0x32
#define ERR_INVALID_FREQUENCY 0x33

#define ERR_INVALID_BIT_RANGE 0x40

#define CHANNEL_FREE 0x50
#define PREAMBLE_DETECTED 0x51

#define SPI_READ 0b00000000
#define SPI_WRITE 0b10000000<|MERGE_RESOLUTION|>--- conflicted
+++ resolved
@@ -104,11 +104,7 @@
 #define SX127X_PA_SELECT_RFO 0b00000000    //  7     7     RFO pin output, power limited to +14 dBm
 #define SX127X_PA_SELECT_BOOST 0b10000000  //  7     7     PA_BOOST pin output, power limited to +20 dBm
 #define SX127X_OUTPUT_POWER 0b00001111     //  3     0     output power: P_out = 17 - (15 - OUTPUT_POWER) [dBm] for PA_SELECT_BOOST
-<<<<<<< HEAD
 #if defined(USE_SX1276_RFO_HF)
-=======
-#if defined(TARGET_TX_BETAFPV_900_V1) || defined(TARGET_TX_BETAFPV_900_MICRO_V1)
->>>>>>> beff021f
     #define SX127X_MAX_OUTPUT_POWER 0b00000000 //              Enable max output power
 #else
     #define SX127X_MAX_OUTPUT_POWER 0b01110000 //              Enable max output power
