--- conflicted
+++ resolved
@@ -40,10 +40,6 @@
 U8G2_SSD1306_128X64_NONAME_F_HW_I2C u8g2(OLED_ROTATION, GPIO_PIN_OLED_RST, GPIO_PIN_OLED_SCK, GPIO_PIN_OLED_SDA);
 #endif
 
-<<<<<<< HEAD
-#define RATE_MAX_NUMBER 4
-#define POWER_MAX_NUMBER 7
-#define RATIO_MAX_NUMBER 8
 
 #define IMAGE_RATE 0
 #define IMAGE_POWER 1
@@ -51,8 +47,6 @@
 #define IMAGE_BIND 3
 #define IMAGE_WIFI 4
 
-=======
->>>>>>> 1a18a4ce
 #ifdef TARGET_TX_GHOST
 /**
  * helper function is used to draw xbmp on the OLED.
@@ -414,19 +408,6 @@
 
 void OLEDScreen::doPowerValueSelect(int action)
 {
-<<<<<<< HEAD
-=======
-    #ifdef USE_OLED_SPI_SMALL
-        u8g2.setFont(u8g2_font_courR10_tr);
-        u8g2.drawStr(0,15, &(power_string[current_power_index])[0]);
-        u8g2.drawStr(0,60, "PRESS TO CONFIRM");
-    #else
-        u8g2.setFont(u8g2_font_courR10_tr);
-        u8g2.drawStr(0,10, &(power_string[current_power_index])[0]);
-        u8g2.drawStr(0,60, "PRESS TO CONFIRM");
-    #endif
-    u8g2.sendBuffer();
->>>>>>> 1a18a4ce
 
     int index = current_power_index;
 
@@ -472,20 +453,6 @@
 
 void OLEDScreen::doRatioValueSelect(int action)
 {
-<<<<<<< HEAD
-=======
-    u8g2.clearBuffer();
-    #ifdef USE_OLED_SPI_SMALL
-        u8g2.setFont(u8g2_font_courR10_tr);
-        u8g2.drawStr(0,15, &(ratio_string[current_ratio_index])[0]);
-        u8g2.drawStr(0,60, "PRESS TO CONFIRM");
-    #else
-        u8g2.setFont(u8g2_font_courR10_tr);
-        u8g2.drawStr(0,10, &(ratio_string[current_ratio_index])[0]);
-        u8g2.drawStr(0,60, "PRESS TO CONFIRM");
-    #endif
-    u8g2.sendBuffer();
->>>>>>> 1a18a4ce
 
     int index = current_ratio_index;
 
