/*
 * This file is part of the ExpressLRS distribution (https://github.com/ExpressLRS/ExpressLRS).
 *
 * This program is free software: you can redistribute it and/or modify
 * it under the terms of the GNU General Public License as published by
 * the Free Software Foundation, version 3.
 *
 * This program is distributed in the hope that it will be useful, but
 * WITHOUT ANY WARRANTY; without even the implied warranty of
 * MERCHANTABILITY or FITNESS FOR A PARTICULAR PURPOSE. See the GNU
 * General Public License for more details.
 *
 * You should have received a copy of the GNU General Public License
 * along with this program. If not, see <http://www.gnu.org/licenses/>.
 */

#pragma once

#include "screen.h"

class OLEDScreen: public Screen
{
private:
    void doRateValueSelect(int action);
    void doPowerValueSelect(int action);
    void doRatioValueSelect(int action);
    void doPowerSavingValueSelect(int action);
    void doSmartFanValueSelect(int action);

    void updateMainMenuPage(int action);
    void updateSubFunctionPage(int action);
    void updateSubWIFIModePage();
    void updateSubBindConfirmPage();
    void updateSubBindingPage();

<<<<<<< HEAD
    void doPageBack();
    void doPageForward();
    void doValueConfirm();      

    void displayMainScreen();  


=======
>>>>>>> 1a18a4ce
public:

    void init();
    void idleScreen();
    void doParamUpdate(uint8_t rate_index, uint8_t power_index, uint8_t ratio_index, uint8_t motion_index, uint8_t fan_index);
    void doTemperatureUpdate(uint8_t temperature);
    void doScreenBackLight(int state);
};<|MERGE_RESOLUTION|>--- conflicted
+++ resolved
@@ -33,7 +33,6 @@
     void updateSubBindConfirmPage();
     void updateSubBindingPage();
 
-<<<<<<< HEAD
     void doPageBack();
     void doPageForward();
     void doValueConfirm();      
@@ -41,8 +40,6 @@
     void displayMainScreen();  
 
 
-=======
->>>>>>> 1a18a4ce
 public:
 
     void init();
