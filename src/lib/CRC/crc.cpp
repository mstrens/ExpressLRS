#include "crc.h"

GENERIC_CRC8::GENERIC_CRC8(uint8_t poly)
{
    uint8_t crc;

    for (uint16_t i = 0; i < crclen; i++)
    {
        crc = i;
        for (uint8_t j = 0; j < 8; j++)
        {
            crc = (crc << 1) ^ ((crc & 0x80) ? poly : 0);
        }
        crc8tab[i] = crc & 0xFF;
    }
}

uint8_t ICACHE_RAM_ATTR GENERIC_CRC8::calc(const uint8_t data)
{
    return crc8tab[data];
}

<<<<<<< HEAD
uint8_t ICACHE_RAM_ATTR GENERIC_CRC8::calc(const uint8_t *data, uint8_t len, uint16_t crc)
=======
uint8_t ICACHE_RAM_ATTR GENERIC_CRC8::calc(const uint8_t *data, uint16_t len, uint8_t crc)
>>>>>>> 49ba943b
{
    while (len--)
    {
        crc = crc8tab[crc ^ *data++];
    }
    return crc;
}

GENERIC_CRC14::GENERIC_CRC14(uint16_t poly)
{
    uint16_t crc;
    for (uint16_t i = 0; i < crclen; i++)
    {
        crc = i << (14 - 8);
        for (uint8_t j = 0; j < 8; j++)
        {
            crc = (crc << 1) ^ ((crc & 0x2000) ? poly : 0);
        }
        crc14tab[i] = crc;
    }
}

uint16_t ICACHE_RAM_ATTR GENERIC_CRC14::calc(uint8_t *data, uint8_t len, uint16_t crc)
{
    while (len--)
    {
        crc = (crc << 8) ^ crc14tab[((crc >> 6) ^ (uint16_t) *data++) & 0x00FF];
    }
    return crc & 0x3FFF;
}

uint16_t ICACHE_RAM_ATTR GENERIC_CRC14::calc(volatile uint8_t *data, uint8_t len, uint16_t crc)
{
    while (len--)
    {
        crc = (crc << 8) ^ crc14tab[((crc >> 6) ^ (uint16_t) *data++) & 0x00FF];
    }
    return crc & 0x3FFF;
}<|MERGE_RESOLUTION|>--- conflicted
+++ resolved
@@ -20,11 +20,7 @@
     return crc8tab[data];
 }
 
-<<<<<<< HEAD
-uint8_t ICACHE_RAM_ATTR GENERIC_CRC8::calc(const uint8_t *data, uint8_t len, uint16_t crc)
-=======
 uint8_t ICACHE_RAM_ATTR GENERIC_CRC8::calc(const uint8_t *data, uint16_t len, uint8_t crc)
->>>>>>> 49ba943b
 {
     while (len--)
     {
