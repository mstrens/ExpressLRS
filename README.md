--- conflicted
+++ resolved
@@ -110,31 +110,6 @@
 | 6Km | 900M | 100HZ | 50mW | No | Snipes | https://youtu.be/kN89mINbmQc?t=58 |
 | 4.77Km | 900M | 200HZ | 250mW | No | DaBit | https://www.youtube.com/watch?v=k0lY0XwB6Ko |
 | 2.28Km | 900M | 50HZ | 10mW | No | Mike Malagoli | https://www.youtube.com/watch?v=qi4OygUAZxA&t=75s |
-<<<<<<< HEAD
-
-## Long Range Leaderboard
-
-One of the most frequently asked questions that gets asked from people who are interested in, but haven't yet tried ELRS is "How far does it go, and at what packet rate?"
-The following table is a leaderboard of the current record holder for each packet rate, and the longest distance from home. Note that not every flight resulted in a failsafe at max range, so the link may go (much) futher in some cases.
-
-Anyone can add an entry to the table, and entries should include the:
-- RF freq (900 / 2.4),
-- Packet rate,
-- Power level,
-- Max distance from home,
-- If the link failsafed at max range,
-- The pilot name, 
-- A link to your DVR on youtube (DVR is essential to compete, sorry, no keyboard claims)
-
-| Freq | Pkt Rate | TX Power | Max Dist. | Failsafe at Max Range? | Pilot Handle | Link to DVR |
-| ---- | -------- | -------- | --------- | ---------------------- | ------------ | ----------- |
-| 900M | 50HZ | 1W | 30Km | No | Snipes | https://www.youtube.com/watch?v=SbWvFIpVkto |
-| 900M | 100HZ | 50mW | 6Km | No | Snipes | https://youtu.be/kN89mINbmQc?t=58 |
-| 900M | 50HZ | 10mW | 2.28Km | No | Mike Malagoli | https://www.youtube.com/watch?v=qi4OygUAZxA&t=75s |
-| 900M | 200HZ | 250mW | 4.77Km | No | DaBit | https://www.youtube.com/watch?v=k0lY0XwB6Ko |
-| 2.4G | 250HZ | 250mW | 9.8Km | Yes | Snipes | https://www.youtube.com/watch?v=D9SHpSguOMQ |
-=======
->>>>>>> afc7009e
 
 ### Legal Stuff
 The use and operation of this type of device may require a license and some countries may forbid its use. It is entirely up to the end user to ensure compliance with local regulations. This is experimental software/hardware and there is no guarantee of stability or reliability. USE AT YOUR OWN RISK 
